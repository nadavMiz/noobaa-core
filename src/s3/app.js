'use strict';

var Q = require('q');
var https = require('https');
var http = require('http');
var api = require('../api');
var rpc_nudp = require('../rpc/rpc_nudp');
var dbg = require('noobaa-util/debug_module')(__filename);
<<<<<<< HEAD
var pem = require('./pem');

=======
var pem = require('pem');
// var s3_auth = require('aws-sdk/lib/signers/s3');
var s3_util = require('../util/s3_utils');
>>>>>>> 76123d4a

module.exports = s3_app;


function s3_app(params) {

    var express = require('express');
    var app = express();
    var Controllers = require('./controllers');
    var controllers = new Controllers(params);
    var allowCrossDomain = function(req, res, next) {
        res.header('Access-Control-Allow-Methods', 'GET,POST,PUT,DELETE,OPTIONS');
        res.header('Access-Control-Allow-Headers', 'Content-Type,Authorization,X-Amz-User-Agent,X-Amz-Date,ETag');
        res.header('Access-Control-Allow-Origin', '*');
        res.header('Access-Control-Expose-Headers', 'ETag');
        if (req.method === 'OPTIONS') {
            dbg.log3('OPTIONS!');
            res.sendStatus(200);
        } else {
            next();
        }
    };
    app.use(allowCrossDomain);
    app.use(function(req, res, next) {

        return Q.fcall(function() {

                dbg.log0('S3 request information. Time:', Date.now(), 'url:', req.originalUrl, 'headers:', req.headers, 'query string:', req.query, 'query prefix', req.query.prefix, 'query delimiter', req.query.delimiter);

                res.header('Access-Control-Allow-Methods', 'GET,POST,PUT,DELETE,OPTIONS');
                res.header('Access-Control-Allow-Headers', 'Content-Type,Authorization,ETag');
                res.header('Access-Control-Allow-Origin', '*');
                // note that browsers will not allow origin=* with credentials
                // but anyway we allow it by the agent server.
                res.header('Access-Control-Allow-Credentials', true);
                res.header('ETag', '1');
                var authenticated_request = false;

                if (req.headers.authorization) {

                    //Using noobaa's extraction function, due to compatibility problem in aws library with express.

                    var end_of_aws_key = req.headers.authorization.indexOf(':');
                    var req_access_key = req.headers.authorization.substring(4, end_of_aws_key);
                    params.access_key = req_access_key;
                    params.signature = req.headers.authorization.substring(end_of_aws_key + 1, req.headers.authorization.lenth);
                    authenticated_request = true;
                } else if (req.query.AWSAccessKeyId && req.query.Signature) {
                    params.access_key = req.query.AWSAccessKeyId;
                    params.signature = req.query.Signature;
                    authenticated_request = true;
                    dbg.log0('signed url');
                }
                if (authenticated_request) {
                    // var s3 = new s3_auth(req);
                    params.string_to_sign = s3_util.noobaa_string_to_sign(req, res.headers);
                    // debug code.
                    // use it for faster detection of a problem in the signature calculation and verification
                    //
                    //
                    //  var s3_internal_signature = s3.sign(params.access_key, params.string_to_sign);
                    //  dbg.log0('s3 internal:::' + params.string_to_sign,req.query.Signature,req.headers.authorization);
                    //  if ((req.headers.authorization === 'AWS ' + params.access_key + ':' + s3_internal_signature) ||
                    //      (req.query.Signature === s3_internal_signature))
                    //  {
                    //      dbg.log0('s3 internal authentication test passed!!!',s3_internal_signature);
                    //  } else {
                    //
                    //      dbg.error('s3 internal authentication test failed!!! Computed signature is ',s3_internal_signature, 'while the expected signature is:',req.headers.authorization || req.query.Signature);
                    //  }

                    return Q.fcall(function() {
                        return controllers.is_system_client_exists(params.access_key);
                    }).then(function(is_exists) {
                        if (!is_exists) {
                            return controllers.add_new_system_client(params);
                        } else {
                            controllers.update_system_auth(params.access_key, params);
                        }

                    });

                } else {
                    //unauthorized...
                    dbg.error('Unauthorized request!');
                    throw (new Error('Unauthorized request!'));
                }
            }).then(function() {
                if (req.headers.host) {
                    //compatiblity update for various clients.
                    if (req.headers.host.indexOf(params.bucket) === 0) {
                        req.url = req.url.replace('/', '/' + params.bucket + '/');
                        dbg.log0('update path with bucket name', req.url, req.path, params.bucket);
                    }
                    // if (req.query.prefix && req.query.delimiter) {
                    //     if (req.query.prefix.indexOf(req.query.delimiter) < 0) {
                    //         req.url = req.url.replace(req.query.prefix, req.query.prefix + req.query.delimiter);
                    //         dbg.log0('updated prefix', req.url, req.query.prefix);
                    //         req.query.prefix = req.query.prefix + req.query.delimiter;
                    //
                    //     }
                    // }
                }
                next();

            })
            .then(null, function(err) {
                dbg.error('Failure during new request handling', err, err.stack);
                controllers.build_unauthorized_response(res, params.string_to_sign);
            });

    });

    app.disable('x-powered-by');

    /**
     * Routes for the application
     */
    app.get('/', controllers.getBuckets);
    app.get('/:bucket', controllers.bucketExists, controllers.getBucket);
    app.delete('/:bucket', controllers.bucketExists, controllers.deleteBucket);
    app.put('/:bucket', controllers.putBucket);
    app.put('/:bucket/:key(*)', controllers.bucketExists, controllers.putObject);
    app.get('/:bucket/:key(*)', controllers.bucketExists, controllers.getObject);
    app.head('/:bucket/:key(*)', controllers.getObject);
    app.delete('/:bucket/:key(*)', controllers.bucketExists, controllers.deleteObject);
    app.post('/:bucket/:key(*)', controllers.bucketExists, controllers.postMultipartObject);

    return {
        serve: function() {
            var certificate;
            return Q.fcall(function() {
                    // setup nudp socket
                    return rpc_nudp.listen(api.rpc, 0);
                })
                .then(function(nudp_socket) {
                    params.nudp_socket = nudp_socket;
                    return Q.nfcall(pem.createCertificate.bind(pem), {
                        days: 365 * 100,
                        selfSigned: true
                    });
                })
                .then(function(certificate_arg) {
                    certificate = certificate_arg;
                    return Q.Promise(function(resolve, reject) {
                        dbg.log0('Starting HTTP', params.port);
                        http.createServer(app.handle.bind(app))
                            .listen(params.port, function(err) {
                                if (err) {
                                    dbg.error('HTTP listen', err);
                                    reject(err);
                                } else {
                                    resolve();
                                }
                            });
                    });
                })
                .then(function() {
                    return Q.Promise(function(resolve, reject) {
                        dbg.log0('Starting HTTPS', params.ssl_port);
                        https.createServer({
                                key: certificate.serviceKey,
                                cert: certificate.certificate
                            }, app.handle.bind(app))
                            .listen(params.ssl_port, function(err) {
                                if (err) {
                                    dbg.error('HTTPS listen', err);
                                    reject(err);
                                } else {
                                    resolve();
                                }
                            });
                    });
                })
                .then(null, function(err) {
                    dbg.log0('SERVE ERROR', err.stack || err);
                });
        }
    };


}<|MERGE_RESOLUTION|>--- conflicted
+++ resolved
@@ -6,14 +6,8 @@
 var api = require('../api');
 var rpc_nudp = require('../rpc/rpc_nudp');
 var dbg = require('noobaa-util/debug_module')(__filename);
-<<<<<<< HEAD
 var pem = require('./pem');
-
-=======
-var pem = require('pem');
-// var s3_auth = require('aws-sdk/lib/signers/s3');
 var s3_util = require('../util/s3_utils');
->>>>>>> 76123d4a
 
 module.exports = s3_app;
 
