#!/bin/sh
# default - clean build
CLEAN=true;
#ON_PREMISE means that we are currently building the ON_PREMISE package
#In this case, there is no point to create executable.
#1 means building on-premise package
ON_PREMISE=0
#ON_PREMISE_ENV means that we are currently running on ON-PREMISE VM.
#In this case, we have to assume that we don't have internet connectivity
#1 means building on ON-PREMISE VM
ON_PREMISE_ENV=0
#Upload to S3
#1 means upload to S3
UPLOAD_TO_S3=0


#extract parms
while [[ $# > 0 ]]; do
  key=$(echo $1 | sed "s:\(.*\)=.*:\1:")
  case $key in
      --clean)
      CLEAN=$(echo $1 | sed "s:.*=\(.*\):\1:")
      ;;
    --on_premise)
    ON_PREMISE=1
    ;;
    --on_premise_env)
    ON_PREMISE_ENV=1
    ;;
    --upload_to_s3)
      UPLOAD_TO_S3=1
      ;;
    *)
      usage
      # unknown option
      ;;
  esac
  shift
done

if [ ${ON_PREMISE} -eq 1 ]; then
    cd build/public/
    s3cmd get --region eu-central-1 -f s3://noobaa-core/noobaa-s3rest.exe ./noobaa-s3rest.exe
    echo "Done downloading noobaa-rest.exe"

else
    if [ "$CLEAN" = true ] ; then
        echo "delete old files"
        rm -rf build/windows_s3
        mkdir build/windows_s3
        cd build/windows_s3
        mkdir ./ssl/
        echo "copy files"
        cp ../../binding.gyp .
        cp ../../images/noobaa_icon24.ico .
        cp ../../src/deploy/7za.exe .
        cp ../../src/deploy/wget.exe  .
        curl -L http://nodejs.org/dist/v0.10.33/openssl-cli.exe > openssl.exe
        cp ../../src/deploy/openssl.cnf  ./ssl/
        cp ../../src/deploy/NooBaa_Agent_wd.exe .
        cp ../../package.json .
        cp ../../config.js .
        mkdir ./src/
        cp -R ../../src/util ./src/
        cp -R ../../src/s3 ./src/
        cp -R ../../src/rpc ./src/
        cp -R ../../src/api ./src/
        echo "npm install"
        sed -i '' '/atom-shell/d' package.json
        sed -i '' '/gulp/d' package.json
        sed -i '' '/bower/d' package.json
        sed -i '' '/bootstrap/d' package.json
        sed -i '' '/browserify"/d' package.json
        pwd
        npm install -dd
        curl -L http://nodejs.org/dist/v0.10.32/node.exe > node.exe
        #echo "Downloading atom-shell for windows"
        #curl -L https://github.com/atom/atom-shell/releases/download/v0.17.1/atom-shell-v0.17.1-win32-ia32.zip > atom-shell.zip
        #unzip atom-shell.zip -d atom-shell
        #echo "create update.tar"
        #tar -cvf update_agent.tar ./atom-shell ./node_modules ./src ./config.js ./package.json ./agent_conf.json
    else
        cd build/windows_s3
    fi

    echo "building installer"

    makensis -NOCD ../../src/deploy/atom_rest_win.nsi

    echo "noobaa-s3rest.exe installer available under build/public/windows_s3/"


<<<<<<< HEAD
fi

exit 0
=======
    if [ ${UPLOAD_TO_S3} -eq 1 ]; then
        echo "uploading to S3"
        s3cmd -P put noobaa-s3rest.exe s3://noobaa-core/noobaa-s3rest.exe
    fi
fi
>>>>>>> cd876526
<|MERGE_RESOLUTION|>--- conflicted
+++ resolved
@@ -90,14 +90,10 @@
     echo "noobaa-s3rest.exe installer available under build/public/windows_s3/"
 
 
-<<<<<<< HEAD
-fi
-
-exit 0
-=======
     if [ ${UPLOAD_TO_S3} -eq 1 ]; then
         echo "uploading to S3"
         s3cmd -P put noobaa-s3rest.exe s3://noobaa-core/noobaa-s3rest.exe
     fi
 fi
->>>>>>> cd876526
+
+exit 0