'use strict';

module.exports = {
    os_info: os_info,
    read_drives: read_drives,
    get_main_drive_name: get_main_drive_name,
    get_mount_of_path: get_mount_of_path,
    top_single: top_single,
    netstat_single: netstat_single,
    set_manual_time: set_manual_time,
    set_ntp: set_ntp,
    get_time_config: get_time_config,
    get_local_ipv4_ips: get_local_ipv4_ips,
    get_networking_info: get_networking_info,
    read_server_secret: read_server_secret,
};

var _ = require('lodash');
<<<<<<< HEAD
var promise_utils = require('./promise_utils');
var P = require('../util/promise');
=======
>>>>>>> f4ee3211
var os = require('os');
var fs = require('fs');
var child_process = require('child_process');
var node_df = require('node-df');
<<<<<<< HEAD
var moment = require('moment-timezone');

=======
var P = require('./promise');
var promise_utils = require('./promise_utils');
var config = require('../../config.js');
>>>>>>> f4ee3211

function os_info() {

    //Convert X.Y eth name style to X-Y as mongo doesn't accept . in it's keys
    var orig_ifaces = os.networkInterfaces();
    var interfaces = _.clone(orig_ifaces);

    _.each(orig_ifaces, function(iface, name) {
        if (name.indexOf('.') !== -1) {
            var new_name = name.replace('.', '-');
            interfaces[new_name] = iface;
            delete interfaces[name];
        }
    });

    return {
        hostname: os.hostname(),
        ostype: os.type(),
        platform: os.platform(),
        arch: os.arch(),
        release: os.release(),
        uptime: Date.now() - Math.floor(1000 * os.uptime()),
        loadavg: os.loadavg(),
        totalmem: os.totalmem(),
        freemem: os.freemem(),
        cpus: os.cpus(),
        networkInterfaces: interfaces
    };
}

function read_drives() {
    if (os.type() === 'Windows_NT') {
        return read_windows_drives();
    } else {
        return read_mac_linux_drives();
    }
}

function get_main_drive_name() {
    if (os.type() === 'Windows_NT') {
        return process.env.SystemDrive;
    } else {
        return '/';
    }
}

function get_mount_of_path(path) {
    console.log('get_mount_of_path');

    if (os.type() === 'Windows_NT') {
        return P.nfcall(fs.realpath, path)
            .then(function(fullpath) {
                return fullpath[0] + fullpath[1];
            });
    } else {
        return P.nfcall(node_df, {
                file: path
            })
            .then(function(drives) {
                return drives && drives[0] && drives[0].mount;
            });
    }

}

function read_mac_linux_drives() {
    console.log('read_mac_linux_drives');
    return P.nfcall(node_df, {
            // this is a hack to make node_df append the -l flag to the df command
            // in order to get only local file systems.
            file: '-l'
        })
        .then(function(drives) {
            return _.compact(_.map(drives, function(drive) {
                return {
                    mount: drive.mount,
                    drive_id: drive.filesystem,
                    storage: {
                        total: drive.size * 1024,
                        free: drive.available * 1024,
                    }
                };
            }));
        });
}

function read_windows_drives() {
    var windows_drives = {};
    return wmic('volume')
        .then(function(volumes) {
            return _.compact(_.map(volumes, function(vol) {
                // drive type codes:
                // 0 = Unknown
                // 1 = No Root Directory
                // 2 = Removable Disk
                // 3 = Local Disk
                // 4 = Network Drive
                // 5 = Compact Disc
                // 6 = RAM Disk
                if (vol.DriveType !== '3') return;
                if (!vol.DriveLetter) return;
                return {
                    mount: vol.DriveLetter,
                    drive_id: vol.DriveLetter,
                    storage: {
                        total: parseInt(vol.Capacity, 10),
                        free: parseInt(vol.FreeSpace, 10),
                    }
                };
            }));
        }).then(function(local_volumes) {
            windows_drives = local_volumes;
            return wmic('netuse')
                .then(function(network_volumes) {
                    var all_drives = {};
                    if (_.compact(network_volumes).length > 0) {

                        all_drives = _(windows_drives).concat(_.compact(_.map(network_volumes, function(network_vol) {
                            return {
                                mount: network_vol.RemotePath,
                                drive_id: network_vol.LocalName,
                                storage: {
                                    total: parseInt(0, 10),
                                    free: parseInt(0, 10),
                                }
                            };
                        })));
                        return all_drives.value();
                    } else {
                        return windows_drives;
                    }
                });
        });
}

function wmic(topic) {
    return P.nfcall(child_process.exec, 'wmic ' + topic + ' get /value')
        .then(function(res) {
            return wmic_parse_list(res[0]);
        });
}

function wmic_parse_list(text) {
    // split by double eol -
    // we get two \r between the \n, so we tolerate any whitespace
    var list = text.trim().split(/\s*\n\s*\n\s*/);
    for (var i = 0; i < list.length; i++) {
        var item = list[i].trim();
        if (!item) continue;
        var lines = item.split('\n');
        var item_obj = {};
        for (var j = 0; j < lines.length; j++) {
            var line = lines[j].trim();
            if (!line) continue;
            var index = line.indexOf('=');
            if (index < 0) continue;
            var key = line.slice(0, index).trim();
            var val = line.slice(index + 1).trim();
            item_obj[key] = val;
        }
        // OEMLogoBitmap field is an encoded bitmap image - it's big and unwanted
        delete item_obj.OEMLogoBitmap;
        list[i] = item_obj;
    }
    return list;
}

function top_single(dst) {
    var file_redirect = dst ? ' &> ' + dst : '';
    if (os.type() === 'Darwin') {
        return promise_utils.promised_exec('top -l 1' + file_redirect);
    } else if (os.type() === 'Linux') {
        return promise_utils.promised_exec('top -b -n 1' + file_redirect);
    } else if (os.type() === 'Windows_NT') {
        return;
    } else {
        throw new Error('top_single ' + os.type + ' not supported');
    }
}

function netstat_single(dst) {
    var file_redirect = dst ? ' &> ' + dst : '';
    if (os.type() === 'Darwin') {
        return promise_utils.promised_exec('netstat -na' + file_redirect);
    } else if (os.type() === 'Windows_NT') {
        return promise_utils.promised_exec('netstat -na >' + dst);
    } else if (os.type() === 'Linux') {
        return promise_utils.promised_exec('netstat -nap' + file_redirect);
    } else {
        throw new Error('netstat_single ' + os.type + ' not supported');
    }
}

function set_manual_time(time_epoch, timez) {
    if (os.type() === 'Linux') {
        return _set_time_zone(timez)
            .then(() => promise_utils.promised_exec('/sbin/chkconfig ntpd off 2345'))
            .then(() => promise_utils.promised_exec('/etc/init.d/ntpd stop'))
            .then(() => promise_utils.promised_exec('date +%s -s @' + time_epoch))
            .then(() => restart_rsyslogd());
    } else if (os.type() === 'Darwin') { //Bypass for dev environment
        return;
    } else {
        throw new Error('setting time/date not supported on non-Linux platforms');
    }
}

function set_ntp(server, timez) {
    if (os.type() === 'Linux') {
        var command = "sed -i 's/.*NooBaa Configured NTP Server.*/server " + server + " iburst #NooBaa Configured NTP Server/' /etc/ntp.conf";
        return _set_time_zone(timez)
            .then(() => promise_utils.promised_exec('/sbin/chkconfig ntpd on 2345'))
            .then(() => promise_utils.promised_exec('/etc/init.d/ntpd restart'))
            .then(() => promise_utils.promised_exec(command))
            .then(() => restart_rsyslogd());
    } else if (os.type() === 'Darwin') { //Bypass for dev environment
        return;
    } else {
        throw new Error('setting NTP not supported on non-Linux platforms');
    }
}

function restart_rsyslogd() {
    return promise_utils.promised_exec('/etc/init.d/rsyslog restart');
}

function get_time_config() {
    var reply = {
        srv_time: 0,
        timezone: '',
        status: false
    };

    if (os.type() === 'Linux') {
        return promise_utils.promised_exec('/usr/bin/ntpstat | head -1', false, true)
            .then((res) => {
                if (res.indexOf('synchronized to') !== -1) {
                    reply.status = true;
                }
                return promise_utils.promised_exec('ls -l /etc/localtime', false, true);
            })
            .then((tzone) => {
                var symlink = tzone.split('>')[1].split('/usr/share/zoneinfo/')[1].trim();
                reply.srv_time = moment().tz(symlink).format();
                reply.timezone = symlink;
                return reply;
            });
    } else if (os.type() === 'Darwin') {
        reply.status = true;
        return promise_utils.promised_exec('ls -l /etc/localtime', false, true)
            .then((tzone) => {
                var symlink = tzone.split('>')[1].split('/usr/share/zoneinfo/')[1].trim();
                reply.srv_time = moment().tz(symlink).format();
                reply.timezone = symlink;
                return reply;
            });
    } else {
        throw new Error('Getting time config only supported on linux based platforms');
    }
}

function get_local_ipv4_ips() {
    var ifaces = os.networkInterfaces();
    var ips = [];
    _.each(ifaces, function(iface) {
        _.each(iface, function(ifname) {
            //Don't count non IPv4 or Internals
            if (ifname.family !== 'IPv4' ||
                ifname.internal !== false) {
                return;
            }
            ips.push(ifname.address);
        });
    });
    return ips;
}

function get_networking_info() {
    var ifaces = os.networkInterfaces();
    return ifaces;
}

function _set_time_zone(tzone) {
    //TODO:: Ugly Ugly, change to datectrl on centos7
    return promise_utils.promised_exec('ln -sf /usr/share/zoneinfo/' +
        tzone + ' /etc/localtime');
}

function read_server_secret() {
    if (os.type() === 'Linux') {
        return P.nfcall(fs.readFile, config.CLUSTERING_PATHS.SECRET_FILE)
            .then(function(data) {
                var sec = data.toString();
                return sec.substring(0, sec.length - 1);
            });
    } else {
        return P.when(os.hostname());
    }
}

if (require.main === module) {
    read_drives().done(function(drives) {
        console.log(drives);
    });
}<|MERGE_RESOLUTION|>--- conflicted
+++ resolved
@@ -16,23 +16,14 @@
 };
 
 var _ = require('lodash');
-<<<<<<< HEAD
-var promise_utils = require('./promise_utils');
-var P = require('../util/promise');
-=======
->>>>>>> f4ee3211
+var moment = require('moment-timezone');
 var os = require('os');
 var fs = require('fs');
 var child_process = require('child_process');
 var node_df = require('node-df');
-<<<<<<< HEAD
-var moment = require('moment-timezone');
-
-=======
+var promise_utils = require('./promise_utils');
 var P = require('./promise');
-var promise_utils = require('./promise_utils');
 var config = require('../../config.js');
->>>>>>> f4ee3211
 
 function os_info() {
 
