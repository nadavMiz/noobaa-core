'use strict';

//While the appropriate place is under util/ since used by server and bg_workers
//Since its using the system_store, its located under server/utils

const _ = require('lodash');
const util = require('util');
const url = require('url');
const system_store = require('../system_services/system_store').get_instance();
const os_utils = require('../../util/os_utils');
const dbg = require('../../util/debug_module')(__filename);
const config = require('../../../config');
const os = require('os');

function get_topology() {
    return system_store.get_local_cluster_info();
}

function update_cluster_info(params) {
    var current_clustering = system_store.get_local_cluster_info();
    var update = _.defaults(_.pick(params, _.keys(current_clustering)), current_clustering);
    update.owner_secret = system_store.get_server_secret(); //Keep original owner_secret
    update.owner_address = os_utils.get_local_ipv4_ips()[0];
    update._id = current_clustering._id;

    dbg.log0('Updating local cluster info for owner', update.owner_secret, 'previous cluster info',
        pretty_topology(current_clustering), 'new cluster info', pretty_topology(update));

    return system_store.make_changes({
            update: {
                clusters: [update]
            }
        })
        .then(() => {
            dbg.log0('local cluster info updates successfully');
            return;
        })
        .catch((err) => {
            console.error('failed on local cluster info update with', err.message);
            throw err;
        });
}


function update_host_address(address) {
    var current_clustering = system_store.get_local_cluster_info();
    //TODO:: publish changes to cluster!

    _.each(current_clustering.shards, function(shard, i) {
        var ind = _.findIndex(shard.servers, function(srv) {
            return srv.address === current_clustering.owner_address;
        });

        if (ind !== -1) {
            current_clustering.shards[i].servers[ind].address = url.parse(address).hostname;
        }
    });

    dbg.log0('clustering info after host update is', util.inspect(current_clustering, {
        depth: 6
    }));

    current_clustering.owner_address = url.parse(address).hostname;
    return system_store.make_changes({
            update: {
                clusters: [current_clustering]
            }
        })
        .catch((err) => {
            dbg.log0('Failed updating host address in clustering info');
            throw new Error('Failed updating host address in clustering info', err, err.stack);
        });
}

//Recieves array in the cluster info form ([{address:X},{address:y}]) and returns the array of IPs
function extract_servers_ip(arr) {
    return arr.map(srv => srv.address);
}

//Return all servers in the cluster, regardless of role
function get_all_cluster_members() {
    var top = get_topology();
    var servers = [];
    _.each(top.shards, function(sh) {
        _.each(sh.servers, function(srv) {
            servers.push(srv.address);
        });
    });

    return servers;
}

//Verifies given clusterId is equal to current, throws on mismatch
function verify_cluster_id(cluster_id) {
    if (get_topology().cluster_id !== cluster_id) {
        dbg.error('ClusterID mismatch: has', get_topology().cluster_id, ' recieved:', cluster_id);
        throw new Error('ClusterID mismatch');
    }
}

//Checks if current server is a stand-alone server
function is_single_server() {
    var top = get_topology();
    if (!top.config_servers.length &&
        top.shards.length === 1 &&
        top.shard[0].servers.length === 1) {
        return true;
    }
    return false;
}

function pretty_topology(topology) {
    return util.inspect(topology, {
        showHidden: false,
        depth: 10
    });
}

function rs_array_changes(new_array, name, is_config) {
    var current;
    if (is_config) {
        current = extract_servers_ip(get_topology().config_servers).sort();
    } else {
        var shard_idx = _.findIndex(get_topology().shards, function(s) {
            return name === s.shardname;
        });
        current = extract_servers_ip(get_topology().shards[shard_idx].servers);
    }
    var changes = Array.from(new_array).sort();

    if (current.length !== changes.length) {
        return true;
    }

    var changed = false;
    _.each(current, function(c_srv, i) {
        if (c_srv !== changes[i]) {
            changed = true;
        }
    });

    return changed;

}

function find_shard_index(shardname) {
    var shard_idx = _.findIndex(get_topology().shards, function(s) {
        return shardname === s.shardname;
    });

    return shard_idx;
}

function get_cluster_info() {
    let local_info = system_store.get_local_cluster_info();
    let shards = local_info.shards.map(shard => ({
        shardname: shard.shardname,
        servers: []
    }));
    _.each(system_store.data.clusters, cinfo => {
        let shard = shards.find(s => s.shardname === cinfo.owner_shardname);
        let memory_usage = 0;
        let cpu_usage = 0;
        let version = '0';
        let is_connected = true;
        let hostname = os.hostname();
        let location = cinfo.location;
        if (cinfo.heartbeat) {
            memory_usage = (1 - cinfo.heartbeat.health.os_info.freemem / cinfo.heartbeat.health.os_info.totalmem);
            cpu_usage = cinfo.heartbeat.health.os_info.loadavg[0];
            version = cinfo.heartbeat.version;
            is_connected = ((Date.now() - cinfo.heartbeat.time) < config.CLUSTER_NODE_MISSING_TIME);
            hostname = cinfo.heartbeat.health.os_info.hostname;
        }
        let server_info = {
            version: version,
            hostname: hostname,
            secret: cinfo.owner_secret,
            address: cinfo.owner_address,
            is_connected: is_connected,
            memory_usage: memory_usage,
            cpu_usage: cpu_usage,
            location: location,
<<<<<<< HEAD
            ntp: cinfo.ntp,
            dns_servers: cinfo.dns_servers,
            debug_level: cinfo.debug_level
=======
            ntp_server: cinfo.ntp && cinfo.ntp.server,
            timezone: cinfo.ntp && cinfo.ntp.timezone,
            dns_servers: cinfo.dns_servers
>>>>>>> 385c47d1
        };
        shard.servers.push(server_info);
    });
    _.each(shards, shard => {
        let num_connected = shard.servers.filter(server => server.is_connected).length;
        shard.high_availabilty = (num_connected / shard.servers.length) > (shard.servers.length / 2);
    });
    let cluster_info = {
        master_secret: system_store.get_server_secret(),
        shards: shards
    };
    return cluster_info;
}


//Exports
exports.get_topology = get_topology;
exports.update_cluster_info = update_cluster_info;
exports.update_host_address = update_host_address;
exports.extract_servers_ip = extract_servers_ip;
exports.verify_cluster_id = verify_cluster_id;
exports.is_single_server = is_single_server;
exports.get_all_cluster_members = get_all_cluster_members;
exports.pretty_topology = pretty_topology;
exports.rs_array_changes = rs_array_changes;
exports.find_shard_index = find_shard_index;
exports.get_cluster_info = get_cluster_info;<|MERGE_RESOLUTION|>--- conflicted
+++ resolved
@@ -181,15 +181,10 @@
             memory_usage: memory_usage,
             cpu_usage: cpu_usage,
             location: location,
-<<<<<<< HEAD
-            ntp: cinfo.ntp,
-            dns_servers: cinfo.dns_servers,
-            debug_level: cinfo.debug_level
-=======
+            debug_level: cinfo.debug_level,
             ntp_server: cinfo.ntp && cinfo.ntp.server,
             timezone: cinfo.ntp && cinfo.ntp.timezone,
             dns_servers: cinfo.dns_servers
->>>>>>> 385c47d1
         };
         shard.servers.push(server_info);
     });
