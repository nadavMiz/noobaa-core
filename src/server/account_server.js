--- conflicted
+++ resolved
@@ -55,7 +55,6 @@
             return bcrypt_password(account);
         })
         .then(function() {
-<<<<<<< HEAD
             return P.fcall(function() {
                     if (!req.system) {
                         return system_server.new_system_changes(account.name, account._id)
@@ -83,38 +82,10 @@
                     }
                 })
                 .then(changes => {
-                    create_activity_log_entry(req, 'create', account);
+                    create_activity_log_entry(req, 'create', account, `${account.email} was created ${req.account && `by ${req.account.email}`}`);
                     return system_store.make_changes(changes);
                 });
 
-=======
-                var changes;
-
-                if (!req.system) {
-                    changes = system_server.new_system_changes(account.name, account);
-                    account.allowed_buckets = [changes.insert.buckets[0]._id];
-                    changes.insert.accounts = [account];
-                } else {
-                    if (req.rpc_params.allowed_buckets) {
-                        account.allowed_buckets = _.map(req.rpc_params.allowed_buckets,
-                            bucket => req.system.buckets_by_name[bucket]._id);
-                    }
-                    changes = {
-                        insert: {
-                            accounts: [account],
-                            roles: [{
-                                _id: system_store.generate_id(),
-                                account: account._id,
-                                system: req.system._id,
-                                role: 'admin',
-                            }]
-                        }
-                    };
-                }
-
-                create_activity_log_entry(req, 'create', account, `${account.email} was created ${req.account && `by ${req.account.email}`}`);
-            return system_store.make_changes(changes);
->>>>>>> 72d731eb
         })
         .then(function() {
             var created_account = system_store.data.get_by_id(account._id);
