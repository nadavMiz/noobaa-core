/**
 * Cluster Server
 */
'use strict';

const _ = require('lodash');
const uuid = require('node-uuid');
const RpcError = require('../rpc/rpc_error');
const system_store = require('./system_store').get_instance();
const server_rpc = require('../server_rpc');
const MongoCtrl = require('../utils/mongo_ctrl');
const cutil = require('../utils/clustering_utils');
const P = require('../../util/promise');
const os_utils = require('../../util/os_utils');
const dbg = require('../../util/debug_module')(__filename);
const config = require('../../../config.js');

function _init() {
    return P.resolve(MongoCtrl.init());
}

//
//API
//

//Return new cluster info, if doesn't exists in db
function new_cluster_info() {
    if (system_store.get_local_cluster_info()) {
        return;
    }

<<<<<<< HEAD
    return P.fcall(function() {
            var address = os_utils.get_local_ipv4_ips()[0];
            var cluster = {
                is_clusterized: false,
                owner_secret: system_store.get_server_secret(),
                cluster_id: uuid().substring(0, 8),
                owner_address: address,
                owner_shardname: 'shard1',
                shards: [{
                    shardname: 'shard1',
                    servers: [{
                        address: address //TODO:: on multiple nics support, fix this
                    }],
                }],
                config_servers: [],
            };

            return cluster;
        })
        .then((cluster) => _attach_server_configuration(cluster));
=======
    var address = os_utils.get_local_ipv4_ips()[0];
    var cluster = {
        is_clusterized: false,
        owner_secret: system_store.get_server_secret(),
        cluster_id: uuid().substring(0, 8),
        owner_address: address,
        owner_shardname: 'shard1',
        location: 'Earth',
        shards: [{
            shardname: 'shard1',
            servers: [{
                address: address //TODO:: on multiple nics support, fix this
            }],
        }],
        config_servers: [],
    };

    return cluster;
>>>>>>> b0c70ccb
}

//Initiate process of adding a server to the cluster
function add_member_to_cluster(req) {
    if (!os_utils.is_supervised_env()) {
        console.warn('Environment is not a supervised one, currently not allowing clustering operations');
        throw new Error('Environment is not a supervised one, currently not allowing clustering operations');
    }

    dbg.log0('Recieved add member to cluster req', req.rpc_params, 'current topology',
        cutil.pretty_topology(cutil.get_topology()));
    let topology = cutil.get_topology();
    var id = topology.cluster_id;
    let is_clusterized = topology.is_clusterized;

    return P.fcall(function() {
            //If this is the first time we are adding to the cluster, special handling is required
            if (!is_clusterized) {
                dbg.log0('Current server is first on cluster and has single mongo running, updating');
                return _initiate_replica_set('shard1');

                //TODO:: when adding shard, the first server should also have its single mongo replaced to shard
                /*return _add_new_shard_on_server('shard1', myip, {
                    first_shard: true,
                    remote_server: false
                });*/
                //If adding shard, and current server does not have config on it, add
                //This is the case on the addition of the first shard
            }
        })
        .then(function() {
            // after a cluster was initiated, join the new member
            dbg.log0('Sending join_to_cluster to', req.rpc_params.address, cutil.get_topology());
            //Send a join_to_cluster command to the new joining server
            return server_rpc.client.cluster_internal.join_to_cluster({
                ip: req.rpc_params.address,
                topology: cutil.get_topology(),
                cluster_id: id,
                secret: req.rpc_params.secret,
                role: req.rpc_params.role,
                shard: req.rpc_params.shard,
                location: req.rpc_params.location
            }, {
                address: 'ws://' + req.rpc_params.address + ':8080',
                timeout: 60000 //60s
            });
        })
        .catch(function(err) {
            console.error('Failed adding members to cluster', req.rpc_params, 'with', err);
            throw new Error('Failed adding members to cluster');
        })
        .then(function() {
            dbg.log0('Added member', req.rpc_params.address, 'to cluster. New topology',
                cutil.pretty_topology(cutil.get_topology()));
            return;
        });
}


function join_to_cluster(req) {
    dbg.log0('Got join_to_cluster request with topology', cutil.pretty_topology(req.rpc_params.topology),
        'existing topology is:', cutil.pretty_topology(cutil.get_topology()));


    _verify_join_preconditons(req);

    //TODO:: need to think regarding role switch: ReplicaSet chain vs. Shard (or switching between
    //different ReplicaSet Chains)
    //Easy path -> don't support it, make admin detach and re-attach as new role,
    //though this creates more hassle for the admin and overall lengthier process

    // first thing we update the new topology as the local topoology.
    // later it will be updated to hold this server's info in the cluster's DB
    req.rpc_params.topology.owner_shardname = req.rpc_params.shard;
    return P.resolve(cutil.update_cluster_info(req.rpc_params.topology))
        .then(() => {
            dbg.log0('server new role is', req.rpc_params.role);
            if (req.rpc_params.role === 'SHARD') {
                //Server is joining as a new shard, update the shard topology

                return P.resolve(cutil.update_cluster_info(
                        cutil.get_topology().shards.push({
                            shardname: req.rpc_params.shard,
                            servers: [{
                                address: req.rpc_params.ip
                            }]
                        })
                    ))
                    .then(() => {
                        //Add the new shard server
                        return _add_new_shard_on_server(req.rpc_params.shard, req.rpc_params.ip, {
                            first_shard: false,
                            remote_server: true
                        });
                    });
            } else if (req.rpc_params.role === 'REPLICA') {
                //Server is joining as a replica set member to an existing shard, update shard chain topology
                //And add an appropriate server
                return _add_new_server_to_replica_set(req.rpc_params.shard, req.rpc_params.ip);
            } else {
                dbg.error('Unknown role', req.rpc_params.role, 'recieved, ignoring');
                throw new Error('Unknown server role ' + req.rpc_params.role);
            }
        })
        .then(function() {
            dbg.log0('Added member, publishing updated topology', cutil.pretty_topology(cutil.get_topology()));
            //Mongo servers are up, update entire cluster with the new topology
            return _publish_to_cluster('news_updated_topology', cutil.get_topology());
        })
        .return();
}

function news_config_servers(req) {
    dbg.log0('Recieved news: news_config_servers', cutil.pretty_topology(req.rpc_params));
    //Verify we recieved news on the cluster we are joined to
    cutil.verify_cluster_id(req.rpc_params.cluster_id);

    //If config servers changed, update
    //Only the first server in the cfg array does so
    return P.resolve(_update_rs_if_needed(req.rpc_params.IPs, config.MONGO_DEFAULTS.CFG_RSET_NAME, true))
        .then(() => {
            //Update our view of the topology
            return P.resolve(cutil.update_cluster_info({
                    config_servers: req.rpc_params.IPs
                }))
                .then(() => {
                    //We have a valid config replica set, start the mongos service
                    return MongoCtrl.add_new_mongos(cutil.extract_servers_ip(
                        cutil.get_topology().config_servers
                    ));

                    //TODO:: NBNB Update connection string for our mongo connections, currently only seems needed for
                    //Replica sets =>
                    //Need to close current connections and re-open (bg_worker, all webservers)
                    //probably best to use publish_to_cluster
                });
        });
}

function news_replicaset_servers(req) {
    dbg.log0('Recieved news: news_replicaset_servers', cutil.pretty_topology(req.rpc_params));
    //Verify we recieved news on the cluster we are joined to
    cutil.verify_cluster_id(req.rpc_params.cluster_id);
    dbg.log0('replica set params - IPs:', req.rpc_params.IPs, 'name:', req.rpc_params.name);
    return P.resolve(_update_rs_if_needed(req.rpc_params.IPs, req.rpc_params.name, false))
        .return();
}

function news_updated_topology(req) {
    dbg.log0('Recieved news: news_updated_topology', cutil.pretty_topology(req.rpc_params));
    //Verify we recieved news on the cluster we are joined to
    cutil.verify_cluster_id(req.rpc_params.cluster_id);

    dbg.log0('updating topolgy to the new published topology:', req.rpc_params);
    //Update our view of the topology
    return P.resolve(cutil.update_cluster_info(req.rpc_params));
}


function redirect_to_cluster_master(req) {
    return P.fcall(function() {
            return MongoCtrl.redirect_to_cluster_master();
        })
        .catch((err) => {
            let topology = cutil.get_topology();
            let res_host;
            if (topology && topology.shards) {
                _.forEach(topology.shards, shard => {
                    if (String(shard.shardname) === String(topology.owner_shardname)) {
                        let hosts_excluding_current = _.difference(shard.servers, [{
                            address: topology.owner_address
                        }]);
                        if (hosts_excluding_current.length > 0) {
                            res_host = hosts_excluding_current[Math.floor(Math.random() * hosts_excluding_current.length)];
                        }
                    }
                });
            }

            if (res_host) {
                return res_host.address;
            } else {
                throw new Error('Could not find server to redirect');
            }
        });
}


<<<<<<< HEAD
function update_time_config(req) {
    var time_config = req.rpc_params.time_config;
    var target_address;
    return P.fcall(function() {
            let cluster_server = system_store.data.cluster_by_server[req.rpc_params.target_secret];
            if (!cluster_server) {
                throw new RpcError('CLUSTER_SERVER_NOT_FOUND', 'Server with secret key:', req.rpc_params.target_secret, ' was not found');
            }
            target_address = cluster_server.owner_address;
            let config_to_update = {
                timezone: time_config.timezone,
                server: (time_config.config_type === 'NTP') ?
                    time_config.server : ''
            };

            return system_store.make_changes({
                update: {
                    clusters: [{
                        _id: cluster_server._id,
                        ntp: config_to_update
                    }]
                }
            });
        })
        .then(() => {
            return server_rpc.client.cluster_server.apply_updated_time_config({
                time_config: time_config,
            }, {
                address: 'ws://' + target_address + ':8080',
                timeout: 60000 //60s
            });
        })
        .return();
}


function apply_updated_time_config(req) {
    var time_config = req.rpc_params.time_config;
    return P.fcall(function() {
            if (time_config.config_type === 'NTP') { //set NTP
                return os_utils.set_ntp(time_config.server, time_config.timezone);
            } else { //manual set
                return os_utils.set_manual_time(time_config.epoch, time_config.timezone);
            }
        })
        .return();
}


function update_dns_servers(req) {
    var target_address;
    return P.fcall(function() {
            let cluster_server = system_store.data.cluster_by_server[req.rpc_params.target_secret];
            if (!cluster_server) {
                throw new RpcError('CLUSTER_SERVER_NOT_FOUND', 'Server with secret key:', req.rpc_params.target_secret, ' was not found');
            }
            target_address = cluster_server.owner_address;
            return system_store.make_changes({
                update: {
                    clusters: [{
                        _id: cluster_server._id,
                        dns_servers: req.rpc_params.dns_servers
                    }]
                }
            });
        })
        .then(() => {
            return server_rpc.client.cluster_server.apply_updated_dns_servers({
                dns_servers: req.rpc_params.dns_servers,
            }, {
                address: 'ws://' + target_address + ':8080',
                timeout: 60000 //60s
            });
        })
        .return();
}


function apply_updated_dns_servers(req) {
    return P.fcall(function() {
            return os_utils.set_dns_server(req.rpc_params.dns_servers);
        })
        .return();
}


=======
function update_server_location(req) {
    let server = system_store.data.cluster_by_server[req.rpc_params.secret];
    if (!server) {
        throw new Error('server secret not found in cluster');
    }
    let update = {
        _id: server._id,
        location: req.rpc_params.location
    };
    return system_store.make_changes({
        update: {
            clusters: [update]
        }
    }).return();
}

>>>>>>> b0c70ccb
//
//Internals Cluster Control
//

function _verify_join_preconditons(req) {
    //Verify secrets match
    if (req.rpc_params.secret !== system_store.get_server_secret()) {
        console.error('Secrets do not match!');
        throw new Error('Secrets do not match!');
    }

    //Verify we are not already joined to a cluster
    //TODO:: think how do we want to handle it, if at all
    if (cutil.get_topology().shards.length !== 1 ||
        cutil.get_topology().shards[0].servers.length !== 1) {
        console.error('Server already joined to a cluster');
        throw new Error('Server joined to a cluster');
    }

}


function _add_new_shard_on_server(shardname, ip, params) {
    // "cache" current topology until all changes take affect, since we are about to lose mongo
    // until the process is done
    let current_topology = cutil.get_topology();
    var config_updates = {};
    dbg.log0('Adding shard, new topology', cutil.pretty_topology(current_topology));

    //Actually add a new mongo shard instance
    return P.resolve(MongoCtrl.add_new_shard_server(shardname, params.first_shard))
        .then(function() {
            dbg.log0('Checking current config servers set, currently contains',
                current_topology.config_servers.length, 'servers');
            if (current_topology.config_servers.length === 3) { //Currently stay with a repset of 3 for config
                dbg.log0('Adding a new mongos without chanding the config array');
                //We already have a config replica set of 3, simply set up a mongos instance
                return MongoCtrl.add_new_mongos(cutil.extract_servers_ip(
                    current_topology.config_servers
                ));
            } else { // < 3 since we don't add once we reach 3, add this server as config as well
                dbg.log0('Adding a new config server', ip, 'to the config array', current_topology.config_servers);

                config_updates.config_servers = current_topology.config_servers;
                config_updates.config_servers.push({
                    address: ip
                });

                return _add_new_config_on_server(cutil.extract_servers_ip(config_updates.config_servers), params);
            }
        })
        .then(function() {
            dbg.log0('Adding shard to mongo shards');
            //add the new shard in the mongo configuration
            return P.resolve(MongoCtrl.add_member_shard(shardname, ip));
        })
        .then(function() {
            if (!params.first_shard) {
                //Write back old topology, was lost on transition to new shard server
                dbg.log0('Writing back old topology, for owner_secret reference', cutil.pretty_topology(current_topology));
                current_topology._id = system_store.generate_id();
                return system_store.make_changes({
                    insert: {
                        clusters: [current_topology]
                    }
                });
            } else {
                return;
            }
        })
        .then(function() {
            if (config_updates.config_servers) {
                dbg.log0('Added', ip, 'as a config server publish to cluster');
                return _publish_to_cluster('news_config_servers', {
                    IPs: config_updates.config_servers,
                    cluster_id: current_topology.cluster_id
                });
            } else {
                return;
            }
        });
}

function _initiate_replica_set(shardname) {
    dbg.log0('Adding first RS server to', shardname);
    var new_topology = cutil.get_topology();
    var shard_idx;

    shard_idx = cutil.find_shard_index(shardname);
    //No Such shard
    if (shard_idx === -1) {
        dbg.log0('Cannot add RS member to non-existing shard');
        throw new Error('Cannot add RS member to non-existing shard');
    }

    new_topology.is_clusterized = true;
    new_topology.owner_shardname = shardname;

    // first update topology to indicate clusterization
    return P.resolve(() => cutil.update_cluster_info(new_topology))
        .then(() => MongoCtrl.add_replica_set_member(shardname, /*first_server=*/ true, new_topology.shards[shard_idx].servers))
        .then(() => {
            dbg.log0('Replica set created, calling initiate');
            return MongoCtrl.initiate_replica_set(shardname, cutil.extract_servers_ip(
                cutil.get_topology().shards[shard_idx].servers
            ));
        });
}

// add a new server to an existing replica set
function _add_new_server_to_replica_set(shardname, ip) {
    dbg.log0('Adding RS server to', shardname);
    var new_topology = cutil.get_topology();
    var shard_idx = cutil.find_shard_index(shardname);

    //No Such shard
    if (shard_idx === -1) {
        dbg.log0('Cannot add RS member to non-existing shard');
        throw new Error('Cannot add RS member to non-existing shard');
    }

    new_topology.is_clusterized = true;

    // add server's ip to servers list in topology
    new_topology.shards[shard_idx].servers.push({
        address: ip
    });


    return P.resolve(MongoCtrl.add_replica_set_member(shardname, /*first_server=*/ false, new_topology.shards[shard_idx].servers))
        .then(() => system_store.load())
        .then(() => {
            // insert an entry for this server in clusters collection.
            new_topology._id = system_store.generate_id();
            dbg.log0('inserting topology for new server to clusters collection:', new_topology);
            return system_store.make_changes({
                insert: {
                    clusters: [new_topology]
                }
            });
        })
        .then(() => {
            dbg.log0('Adding new replica set member to the set');
            let new_rs_params = {
                name: shardname,
                IPs: cutil.extract_servers_ip(
                    cutil.get_topology().shards[shard_idx].servers
                ),
                cluster_id: new_topology.cluster_id
            };
            return _publish_to_cluster('news_replicaset_servers', new_rs_params);
        });
}

function _add_new_config_on_server(cfg_array, params) {
    dbg.log0('Adding new local config server', cfg_array);
    return P.resolve(MongoCtrl.add_new_config())
        .then(function() {
            dbg.log0('Adding mongos on config array', cfg_array);
            return MongoCtrl.add_new_mongos(cfg_array);
        })
        .then(function() {
            dbg.log0('Updating config replica set, initiate_replica_set=', params.first_shard ? 'true' : 'false');
            if (params.first_shard) {
                return MongoCtrl.initiate_replica_set(
                    config.MONGO_DEFAULTS.CFG_RSET_NAME, cfg_array, true
                ); //3rd param /*=config set*/
            } else if (!params.remote_server) {
                return MongoCtrl.add_member_to_replica_set(
                    config.MONGO_DEFAULTS.CFG_RSET_NAME, cfg_array, true
                ); //3rd param /*=config set*/
            } else {
                return;
            }
        });
}

function _publish_to_cluster(apiname, req_params) {
    var servers = [];
    _.each(cutil.get_topology().shards, function(shard) {
        _.each(shard.servers, function(single_srv) {
            servers.push(single_srv.address);
        });
    });

    dbg.log0('Sending cluster news:', apiname, 'to:', servers, 'with:', req_params);
    return P.each(servers, function(server) {
        return server_rpc.client.cluster_internal[apiname](req_params, {
            address: 'ws://' + server + ':8080',
            timeout: 60000 //60s
        });
    });
}

function _update_rs_if_needed(IPs, name, is_config) {
    var config_changes = cutil.rs_array_changes(IPs, name, is_config);
    if (config_changes) {
        return MongoCtrl.is_master(is_config)
            .then((is_master) => {
                if (is_master.ismaster) {
                    dbg.log0('Current server is master for config RS, Updating to', IPs);
                    return MongoCtrl.add_member_to_replica_set(
                        name,
                        IPs,
                        is_config);
                }
            })
            .then(() => {
                // for all members update the connection string with the new member
                if (!is_config) {
                    return MongoCtrl.update_dotenv(name, IPs);
                }
            });
    }
    return;
}


function _attach_server_configuration(cluster_server) {
    return P.join(fs_utils.find_line_in_file('/etc/ntp.conf', '#NooBaa Configured NTP Server'),
            os_utils.get_time_config(),
            fs_utils.find_line_in_file('/etc/resolv.conf', '#NooBaa Configured Primary DNS Server'),
            fs_utils.find_line_in_file('/etc/resolv.conf', '#NooBaa Configured Secondary DNS Server'))
        .spread(function(ntp_line, time_config, primary_dns_line, secondary_dns_line) {
            cluster_server.ntp = {
                timezone: time_config.timezone
            };
            if (ntp_line) {
                cluster_server.ntp.server = ntp_line.split(' ')[1];
                dbg.log0('found configured NTP server in ntp.conf:', cluster_server.ntp.server);
            }

            let dns_servers;
            if (primary_dns_line) {
                let pri_dns = primary_dns_line.split(' ')[1];
                dns_servers.push(pri_dns);
                dbg.log0('found configured Primary DNS server in resolv.conf:', pri_dns);
            }
            if (secondary_dns_line) {
                let sec_dns = secondary_dns_line.split(' ')[1];
                dns_servers.push(sec_dns);
                dbg.log0('found configured Secondary DNS server in resolv.conf:', sec_dns);
            }
            if (dns_servers) {
                cluster_server.dns_servers = dns_servers;
            }

            return cluster_server;
        });
}


// EXPORTS
exports._init = _init;
exports.new_cluster_info = new_cluster_info;
exports.redirect_to_cluster_master = redirect_to_cluster_master;
exports.add_member_to_cluster = add_member_to_cluster;
exports.update_server_location = update_server_location;
exports.join_to_cluster = join_to_cluster;
exports.news_config_servers = news_config_servers;
exports.news_updated_topology = news_updated_topology;
exports.news_replicaset_servers = news_replicaset_servers;
exports.update_time_config = update_time_config;
exports.apply_updated_time_config = apply_updated_time_config;
exports.update_dns_servers = update_dns_servers;
exports.apply_updated_dns_servers = apply_updated_dns_servers;<|MERGE_RESOLUTION|>--- conflicted
+++ resolved
@@ -11,6 +11,7 @@
 const MongoCtrl = require('../utils/mongo_ctrl');
 const cutil = require('../utils/clustering_utils');
 const P = require('../../util/promise');
+const fs_utils = require('../../util/fs_utils');
 const os_utils = require('../../util/os_utils');
 const dbg = require('../../util/debug_module')(__filename);
 const config = require('../../../config.js');
@@ -29,7 +30,6 @@
         return;
     }
 
-<<<<<<< HEAD
     return P.fcall(function() {
             var address = os_utils.get_local_ipv4_ips()[0];
             var cluster = {
@@ -38,6 +38,7 @@
                 cluster_id: uuid().substring(0, 8),
                 owner_address: address,
                 owner_shardname: 'shard1',
+                location: 'Earth',
                 shards: [{
                     shardname: 'shard1',
                     servers: [{
@@ -50,26 +51,6 @@
             return cluster;
         })
         .then((cluster) => _attach_server_configuration(cluster));
-=======
-    var address = os_utils.get_local_ipv4_ips()[0];
-    var cluster = {
-        is_clusterized: false,
-        owner_secret: system_store.get_server_secret(),
-        cluster_id: uuid().substring(0, 8),
-        owner_address: address,
-        owner_shardname: 'shard1',
-        location: 'Earth',
-        shards: [{
-            shardname: 'shard1',
-            servers: [{
-                address: address //TODO:: on multiple nics support, fix this
-            }],
-        }],
-        config_servers: [],
-    };
-
-    return cluster;
->>>>>>> b0c70ccb
 }
 
 //Initiate process of adding a server to the cluster
@@ -258,7 +239,6 @@
 }
 
 
-<<<<<<< HEAD
 function update_time_config(req) {
     var time_config = req.rpc_params.time_config;
     var target_address;
@@ -284,7 +264,7 @@
             });
         })
         .then(() => {
-            return server_rpc.client.cluster_server.apply_updated_time_config({
+            return server_rpc.client.cluster_internal.apply_updated_time_config({
                 time_config: time_config,
             }, {
                 address: 'ws://' + target_address + ':8080',
@@ -326,7 +306,7 @@
             });
         })
         .then(() => {
-            return server_rpc.client.cluster_server.apply_updated_dns_servers({
+            return server_rpc.client.cluster_internal.apply_updated_dns_servers({
                 dns_servers: req.rpc_params.dns_servers,
             }, {
                 address: 'ws://' + target_address + ':8080',
@@ -345,7 +325,6 @@
 }
 
 
-=======
 function update_server_location(req) {
     let server = system_store.data.cluster_by_server[req.rpc_params.secret];
     if (!server) {
@@ -362,7 +341,7 @@
     }).return();
 }
 
->>>>>>> b0c70ccb
+
 //
 //Internals Cluster Control
 //
