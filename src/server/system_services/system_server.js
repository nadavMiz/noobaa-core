/**
 *
 * SYSTEM_SERVER
 *
 */
'use strict';

const _ = require('lodash');
const fs = require('fs');
const url = require('url');
const net = require('net');
// const uuid = require('node-uuid');
const moment = require('moment');
const ip_module = require('ip');

const P = require('../../util/promise');
const pkg = require('../../../package.json');
const dbg = require('../../util/debug_module')(__filename);
const diag = require('../utils/server_diagnostics');
const cutil = require('../utils/clustering_utils');
const config = require('../../../config');
const md_store = require('../object_services/md_store');
const fs_utils = require('../../util/fs_utils');
const os_utils = require('../../util/os_utils');
const upgrade_utils = require('../../util/upgrade_utils');
const RpcError = require('../../rpc/rpc_error');
const size_utils = require('../../util/size_utils');
const server_rpc = require('../server_rpc');
const pool_server = require('./pool_server');
const tier_server = require('./tier_server');
const auth_server = require('../common_services/auth_server');
const Dispatcher = require('../notifications/dispatcher');
const nodes_store = require('../node_services/nodes_store');
const nodes_client = require('../node_services/nodes_client');
const system_store = require('../system_services/system_store').get_instance();
const promise_utils = require('../../util/promise_utils');
const bucket_server = require('./bucket_server');
const account_server = require('./account_server');
const system_server_utils = require('../utils/system_server_utils');

function new_system_defaults(name, owner_account_id) {
    var system = {
        _id: system_store.generate_id(),
        name: name,
        owner: owner_account_id,
        /*access_keys: (name === 'demo') ? [{
            access_key: '123',
            secret_key: 'abc',
        }] : [{
            access_key: crypto.randomBytes(16).toString('hex'),
            secret_key: crypto.randomBytes(32).toString('hex'),
        }],*/
        resources: {
            // set default package names
            agent_installer: 'noobaa-setup.exe',
            s3rest_installer: 'noobaa-s3rest.exe',
            linux_agent_installer: 'noobaa-setup'
        },
        n2n_config: {
            tcp_tls: true,
            tcp_active: true,
            tcp_permanent_passive: {
                min: 60100,
                max: 60600
            },
            udp_dtls: true,
            udp_port: true,
        },
        debug_level: 0,
        upgrade: {
            path: '',
            status: 'UNAVAILABLE',
            error: '',
        },
    };
    return system;
}

function new_system_changes(name, owner_account) {
    return fs_utils.find_line_in_file('/etc/ntp.conf', '#NooBaa Configured NTP Server')
        .then(line => {
            const default_pool_name = 'default_pool';
            const default_bucket_name = 'files';
            const bucket_with_suffix = default_bucket_name + '#' + Date.now().toString(36);
            var system = new_system_defaults(name, owner_account._id);
            if (line) {
                let ntp_server = line.split(' ')[1];
                system.ntp = {
                    server: ntp_server
                };
                dbg.log0('found configured NTP server in ntp.conf:', ntp_server);
            }
            var pool = pool_server.new_pool_defaults(default_pool_name, system._id);
            var tier = tier_server.new_tier_defaults(bucket_with_suffix, system._id, [pool._id]);
            var policy = tier_server.new_policy_defaults(bucket_with_suffix, system._id, [{
                tier: tier._id,
                order: 0
            }]);
            var bucket = bucket_server.new_bucket_defaults(default_bucket_name, system._id, policy._id);
            var role = {
                _id: system_store.generate_id(),
                account: owner_account._id,
                system: system._id,
                role: 'admin'
            };
            Dispatcher.instance().activity({
                event: 'conf.create_system',
                level: 'info',
                system: system._id,
                actor: owner_account._id,
                desc: `${name} was created by ${owner_account && owner_account.email}`,
            });

            return {
                insert: {
                    systems: [system],
                    buckets: [bucket],
                    tieringpolicies: [policy],
                    tiers: [tier],
                    pools: [pool],
                    roles: [role],
                }
            };

        });
}


/**
 *
 * CREATE_SYSTEM
 *
 */
function create_system(req) {
    var name = req.rpc_params.name;
    return new_system_changes(name, req.account)
        .then(changes => system_store.make_changes(changes))
        .then(function() {
            if (process.env.ON_PREMISE === 'true') {
                return P.fcall(function() {
                        return promise_utils.exec('supervisorctl restart s3rver');
                    })
                    .then(null, function(err) {
                        dbg.error('Failed to restart s3rver', err);
                    });
            }
        })
        .then(function() {
            var system = system_store.data.systems_by_name[name];
            return {
                // a token for the new system
                token: auth_server.make_auth_token({
                    account_id: req.account._id,
                    system_id: system._id,
                    role: 'admin',
                }),
                info: get_system_info(system)
            };
        });
}


/**
 *
 * READ_SYSTEM
 *
 */
function read_system(req) {
    var system = req.system;
    return P.join(
        // nodes - count, online count, allocated/used storage aggregate by pool
        nodes_client.instance().aggregate_nodes_by_pool(null, system._id, /*skip_cloud_nodes=*/ true),

        // objects - size, count
        md_store.aggregate_objects({
            system: system._id,
            deleted: null,
        }),

        promise_utils.all_obj(system.buckets_by_name, function(bucket) {
            // TODO this is a hacky "pseudo" rpc request. really should avoid.
            let new_req = _.defaults({
                rpc_params: {
                    name: bucket.name
                }
            }, req);
            return bucket_server.get_cloud_sync(new_req);
        }),

        os_utils.get_time_config()

    ).spread(function(
        nodes_aggregate_pool,
        objects_aggregate,
        cloud_sync_by_bucket,
        time_status) {

        var nodes_sys = nodes_aggregate_pool[''] || {};
        var objects_sys = objects_aggregate[''] || {};
        var ip_address = ip_module.address();
        var n2n_config = system.n2n_config;
        var time_config = {
            srv_time: time_status.srv_time,
            synced: time_status.status,
        };
        if (system.ntp) {
            time_config.ntp_server = system.ntp.server;
            time_config.timezone = system.ntp.timezone ? system.ntp.timezone : time_status.timezone;
        } else {
            time_config.timezone = time_status.timezone;
        }

        let debug_level = system.debug_level;
        var upgrade = {};
        if (system.upgrade) {
            upgrade.status = system.upgrade.status;
            upgrade.message = system.upgrade.error;
        } else {
            upgrade.status = 'UNAVAILABLE';
            upgrade.message = '';
        }


        // TODO use n2n_config.stun_servers ?
        // var stun_address = 'stun://' + ip_address + ':' + stun.PORT;
        // var stun_address = 'stun://64.233.184.127:19302'; // === 'stun://stun.l.google.com:19302'
        // n2n_config.stun_servers = n2n_config.stun_servers || [];
        // if (!_.includes(n2n_config.stun_servers, stun_address)) {
        //     n2n_config.stun_servers.unshift(stun_address);
        //     dbg.log0('read_system: n2n_config.stun_servers', n2n_config.stun_servers);
        // }
        let response = {
            name: system.name,
            objects: objects_sys.count || 0,
            roles: _.map(system.roles_by_account, function(roles, account_id) {
                var account = system_store.data.get_by_id(account_id);
                return {
                    roles: roles,
                    account: _.pick(account, 'name', 'email')
                };
            }),
            buckets: _.map(system.buckets_by_name,
                bucket => bucket_server.get_bucket_info(
                    bucket,
                    objects_aggregate,
                    nodes_aggregate_pool,
                    cloud_sync_by_bucket[bucket.name])),
            pools: _.map(system.pools_by_name,
                pool => pool_server.get_pool_info(pool, nodes_aggregate_pool)),
            tiers: _.map(system.tiers_by_name,
                tier => tier_server.get_tier_info(tier, nodes_aggregate_pool)),
            storage: size_utils.to_bigint_storage({
                total: nodes_sys.total,
                free: nodes_sys.free,
                alloc: nodes_sys.alloc,
                used: objects_sys.size,
                real: nodes_sys.used,
            }),
            nodes: {
                count: nodes_sys.count || 0,
                online: nodes_sys.online || 0,
                has_issues: nodes_sys.has_issues || 0,
            },
            owner: account_server.get_account_info(system_store.data.get_by_id(system._id).owner),
            last_stats_report: system.last_stats_report && new Date(system.last_stats_report).getTime(),
            maintenance_mode: {
                state: system_server_utils.system_in_maintenance(system._id),
                till: system_server_utils.system_in_maintenance(system._id) ? new Date(system.maintenance_mode).getTime() : undefined,
            },
            ssl_port: process.env.SSL_PORT,
            web_port: process.env.PORT,
            web_links: get_system_web_links(system),
            n2n_config: n2n_config,
            ip_address: ip_address,
            time_config: time_config,
            base_address: system.base_address || 'wss://' + ip_address + ':' + process.env.SSL_PORT,
            remote_syslog_config: system.remote_syslog_config,
            phone_home_config: system.phone_home_proxy_address && {
                proxy_address: system.phone_home_proxy_address
            },
            version: pkg.version,
            debug_level: debug_level,
            upgrade: upgrade,
        };

        // fill cluster information if we have a cluster.
        let local_info = system_store.get_local_cluster_info();
        let shards = local_info.shards.map(shard => ({
            shardname: shard.shardname,
            servers: []
        }));
        _.each(system_store.data.clusters, cinfo => {
            console.warn('NBNB:: cinfo', cinfo);
            let shard = shards.find(s => s.shardname === cinfo.owner_shardname);
            let memory_usage = 0;
            let cpu_usage = 0;
            let version = '0';
            let is_connected = true;
            if (cinfo.heartbeat) {
                memory_usage = (1 - cinfo.heartbeat.health.os_info.freemem / cinfo.heartbeat.health.os_info.totalmem) * 100;
                cpu_usage = cinfo.heartbeat.health.os_info.loadavg[0] * 100;
                version = cinfo.heartbeat.version;
                is_connected = ((Date.now() - cinfo.heartbeat.time) < config.CLUSTER_NODE_MISSING_TIME);
            }
            let server_info = {
                version: version,
                server_name: cinfo.owner_address,
                is_connected: is_connected,
                server_ip: cinfo.owner_address,
                memory_usage: memory_usage,
                cpu_usage: cpu_usage
            };
            shard.servers.push(server_info);
        });
        _.each(shards, shard => {
            let num_connected = shard.servers.filter(server => server.is_connected).length;
            shard.high_availabilty = (num_connected / shard.servers.length) > (shard.servers.length / 2);
        });
        let cluster_info = {
            shards: shards
        };
        response.cluster = cluster_info;

        if (system.base_address) {
            let hostname = url.parse(system.base_address).hostname;

            if (net.isIPv4(hostname) || net.isIPv6(hostname)) {
                response.ip_address = hostname;
            } else {
                response.dns_name = hostname;
            }
        }

        return response;
    });
}


function update_system(req) {
    var updates = _.pick(req.rpc_params, 'name');
    updates._id = req.system._id;
    return system_store.make_changes({
        update: {
            systems: [updates]
        }
    }).return();
}

function set_maintenance_mode(req) {
    var updates = {};
    //let maintenance_mode = _.pick(req.rpc_params, 'maintenance_mode');
    updates._id = req.system._id;
    updates.maintenance_mode = moment().add(req.rpc_params.duration, 'm').toISOString();
    /*{
            till: new Date(maintenance_mode.till),
        };*/
    return system_store.make_changes({
        update: {
            systems: [updates]
        }
    }).return();
}

function set_webserver_master_state(req) {
    // TODO: This is for future use when we will need to realize if master state changed
    if (system_store.is_cluster_master !== req.rpc_params.is_master) {
        system_store.is_cluster_master = req.rpc_params.is_master;
    }
}

// function read_maintenance_config(req) {
//     let system = system_store.data.systems_by_name[req.rpc_params.name];
//     if (!system) {
//         throw new RpcError('NOT FOUND', 'read_maintenance_config could not find the system: ' + req.rpc_params.name);
//     } else {
//         return system_server_utils.system_in_maintenance(system._id);
//     }
// }


/**
 *
 * DELETE_SYSTEM
 *
 */
function delete_system(req) {
    return system_store.make_changes({
        remove: {
            systems: [req.system._id]
        }
    }).return();
}

function log_frontend_stack_trace(req) {
    return P.fcall(function() {
            dbg.log0('Logging frontend stack trace:', JSON.stringify(req.rpc_params.stack_trace));
            return;
        })
        .return();
}

/**
 *
 * LIST_SYSTEMS
 *
 */
function list_systems(req) {
    console.log('List systems:', req.account);
    if (!req.account) {
        if (!req.system) {
            throw new RpcError('FORBIDDEN',
                'list_systems requires authentication with account or system');
        }
        return {
            systems: [get_system_info(req.system, false)]
        };
    }
    if (req.account.is_support) {
        return list_systems_int(null, false);
    }
    return list_systems_int(req.account, false);
}

/**
 *
 * LIST_SYSTEMS_INT
 *
 */
function list_systems_int(account, get_ids) {
    // support gets to see all systems
    var roles;
    if (account) {
        roles = _.filter(system_store.data.roles, function(role) {
            return String(role.account._id) === String(account._id);
        });
    } else {
        roles = system_store.data.roles;
    }
    return {
        systems: _.map(roles, function(role) {
            return get_system_info(role.system, get_ids);
        })
    };
}


/**
 *
 * ADD_ROLE
 *
 */
function add_role(req) {
    var account = find_account_by_email(req);
    return system_store.make_changes({
        insert: {
            roles: [{
                _id: system_store.generate_id(),
                account: account._id,
                system: req.system._id,
                role: req.rpc_params.role,
            }]
        }
    }).return();
}



/**
 *
 * REMOVE_ROLE
 *
 */
function remove_role(req) {
    var account = find_account_by_email(req);
    var roles = _.filter(system_store.data.roles,
        role =>
        String(role.system._id) === String(req.system._id) &&
        String(role.account._id) === String(account._id) &&
        role.role === req.rpc_params.role);
    if (!roles.length) return;
    var roles_ids = _.map(roles, '_id');
    return system_store.make_changes({
        remove: {
            roles: roles_ids
        }
    }).return();
}



// var S3_SYSTEM_BUCKET = process.env.S3_SYSTEM_BUCKET || 'noobaa-core';
// var aws_s3 = process.env.AWS_ACCESS_KEY_ID && new AWS.S3({
//     accessKeyId: process.env.AWS_ACCESS_KEY_ID,
//     secretAccessKey: process.env.AWS_SECRET_ACCESS_KEY,
//     region: process.env.AWS_REGION || 'eu-central-1'
// });


function get_system_web_links(system) {
    var reply = _.mapValues(system.resources, function(val, key) {
        if (key === 'toObject' || !_.isString(val) || !val) {
            return;
        }
        var versioned_resource = val.replace('noobaa-setup', 'noobaa-setup-' + pkg.version);
        versioned_resource = versioned_resource.replace('noobaa-s3rest', 'noobaa-s3rest-' + pkg.version);
        dbg.log1('resource link:', val, versioned_resource);
        return '/public/' + versioned_resource;
        // var params = {
        //     Bucket: S3_SYSTEM_BUCKET,
        //     Key: '/' + val,
        //     Expires: 24 * 3600 // 1 day
        // };
        // if (aws_s3) {
        //     return aws_s3.getSignedUrl('getObject', params);
        // } else {
        //     // workaround if we didn't setup aws credentials,
        //     // and just try a plain unsigned url
        //     return 'https://' + params.Bucket + '.s3.amazonaws.com/' + params.Key;
        // }
    });
    // remove keys with undefined values
    return _.omitBy(reply, _.isUndefined);
}


function set_last_stats_report_time(req) {
    var updates = {};
    updates._id = req.system._id;
    updates.last_stats_report = new Date(req.rpc_params.last_stats_report);
    return system_store.make_changes({
        update: {
            systems: [updates]
        }
    }).return();
}

function export_activity_log(req) {
    req.rpc_params.csv = true;

    // generate csv file name:
    const file_name = 'audit.csv';
    const out_path = `/public/${file_name}`;
    const inner_path = `${process.cwd()}/build${out_path}`;

    return Dispatcher.instance().read_activity_log(req)
        .then(logs => {
            let lines = logs.logs.reduce(
                (lines, entry) => {
                    let time = (new Date(entry.time)).toISOString();
                    let entity_type = entry.event.split('.')[0];
                    let account = entry.actor ? entry.actor.email : '';
                    let entity = entry[entity_type];
                    let description = entry.desc.join(' ');
                    let entity_name = entity ?
                        (entity_type === 'obj' ? entity.key : entity.name) :
                        '';

                    lines.push(`"${time}",${entry.level},${account},${entry.event},${entity_name},"${description}"`);
                    return lines;
                }, ['time,level,account,event,entity,description']
            );

            return fs.writeFileAsync(inner_path, lines.join('\n'), 'utf8');
        })
        .then(() => out_path)
        .catch(err => {
            dbg.error('received error when writing to audit csv file:', inner_path, err);
            throw err;
        });
}



/**
 *
 * READ_ACTIVITY_LOG
 *
 */
function read_activity_log(req) {
    return Dispatcher.instance().read_activity_log(req);
}




function diagnose_system(req) {
    dbg.log0('Recieved diag req');
    var out_path = '/public/diagnostics.tgz';
    var inner_path = process.cwd() + '/build' + out_path;
    return P.resolve()
        .then(() => diag.collect_server_diagnostics(req))
        .then(() => diag.pack_diagnostics(inner_path))
        .then(res => {
            Dispatcher.instance().activity({
                event: 'dbg.diagnose_system',
                level: 'info',
                system: req.system._id,
                actor: req.account && req.account._id,
                desc: `${req.system.name} diagnostics package was exported by ${req.account && req.account.email}`,
            });
            return out_path;
        });
}

function diagnose_node(req) {
    dbg.log0('Recieved diag with agent req');
    var out_path = '/public/diagnostics.tgz';
    var inner_path = process.cwd() + '/build' + out_path;
<<<<<<< HEAD
    return P.resolve()
        .then(() => diag.collect_server_diagnostics(req))
        .then(() => nodes_client.instance().collect_agent_diagnostics(req.rpc_params))
        .then(res => diag.write_agent_diag_file(res.data))
        .then(() => diag.pack_diagnostics(inner_path))
        .then(() => {
            ActivityLog.create({
=======
    return P.fcall(function() {
            return diag.collect_server_diagnostics(req);
        })
        .then(function() {
            return diag.write_agent_diag_file(data.data);
        })
        .then(function() {
            return diag.pack_diagnostics(inner_path);
        })
        .then(function() {
            return out_path;
        })
        .then(res => {
            Dispatcher.instance().activity({
>>>>>>> c05e8fc0
                event: 'dbg.diagnose_node',
                level: 'info',
                system: req.system && req.system._id,
                actor: req.account && req.account._id,
                node: req.rpc_params && req.rpc_params.id,
                desc: `${req.rpc_params.name} diagnostics package was exported by ${req.account && req.account.email}`,
            });
            return out_path;
        });
}

function _set_debug_level_internal(id, level, auth_token) {
    return server_rpc.client.redirector.publish_to_cluster({
            target: '', // required but irrelevant
            method_api: 'debug_api',
            method_name: 'set_debug_level',
            request_params: {
                level: level,
                module: 'core'
            }
        }, {
            auth_token: auth_token
        })
        .then(() => system_store.make_changes({
            update: {
                systems: [{
                    _id: id,
                    debug_level: level
                }]
            }
        }));
}

function set_debug_level(req) {
    let level = req.params.level;
    let id = req.system._id;
    dbg.log0('Recieved set_debug_level req. level =', level);
    if (req.system.debug_level === level) {
        dbg.log0('requested to set debug level to the same as current level. skipping.. level =', level);
        return;
    }

    return _set_debug_level_internal(id, level, req.auth_token)
        .then(() => {
            if (level > 0) { //If level was set, remove it after 10m
                promise_utils.delay_unblocking(config.DEBUG_MODE_PERIOD) //10m
                    .then(() => _set_debug_level_internal(id, 0, req.auth_token));
            }
        })
        .return();
}


function update_n2n_config(req) {
    var n2n_config = req.rpc_params;
    dbg.log0('update_n2n_config', n2n_config);
    return system_store.make_changes({
            update: {
                systems: [{
                    _id: req.system._id,
                    n2n_config: n2n_config
                }]
            }
        })
        .then(function() {
            return nodes_store.instance().find_nodes({
                system: req.system._id,
                deleted: null
            }, {
                // select just what we need
                fields: {
                    name: 1,
                    rpc_address: 1
                }
            });
        })
        .then(function(nodes) {
            var reply = {
                nodes_count: nodes.length,
                nodes_updated: 0
            };
            return P.map(nodes, function(node) {
                    return server_rpc.client.agent.update_n2n_config(n2n_config, {
                        address: node.rpc_address
                    }).then(function() {
                        reply.nodes_updated += 1;
                    }, function(err) {
                        dbg.error('update_n2n_config: FAILED TO UPDATE AGENT', node.name, node.rpc_address);
                    });
                }, {
                    concurrency: 5
                })
                .return(reply);
        });
}

function update_base_address(req) {
    dbg.log0('update_base_address', req.rpc_params);
    var prior_base_address = req.system && req.system.base_address;
    return system_store.make_changes({
            update: {
                systems: [{
                    _id: req.system._id,
                    base_address: req.rpc_params.base_address
                }]
            }
        })
        .then(() => cutil.update_host_address(req.rpc_params.base_address))
        .then(function() {
            return nodes_store.instance().find_nodes({
                system: req.system._id,
                deleted: null
            }, {
                // select just what we need
                fields: {
                    name: 1,
                    rpc_address: 1
                }
            });
        })
        .then(function(nodes) {
            var reply = {
                nodes_count: nodes.length,
                nodes_updated: 0
            };
            return P.map(nodes, function(node) {
                    return server_rpc.client.agent.update_base_address(req.rpc_params, {
                        address: node.rpc_address
                    }).then(function() {
                        reply.nodes_updated += 1;
                    }, function(err) {
                        dbg.error('update_base_address: FAILED TO UPDATE AGENT', node.name, node.rpc_address);
                    });
                }, {
                    concurrency: 5
                })
                .return(reply);
        })
        .then(res => {
            Dispatcher.instance().activity({
                event: 'conf.dns_address',
                level: 'info',
                system: req.system,
                actor: req.account && req.account._id,
                desc: `DNS Address was changed from ${prior_base_address} to ${req.rpc_params.base_address}`,
            });
            return res;
        });
}

// phone_home_proxy_address must be a full address like: http://(ip or hostname):(port)
function update_phone_home_config(req) {
    dbg.log0('update_phone_home_config', req.rpc_params);

    let update = {
        _id: req.system._id
    };

    if (req.rpc_params.proxy_address === null) {
        update.$unset = {
            phone_home_proxy_address: 1
        };
    } else {
        update.phone_home_proxy_address = req.rpc_params.proxy_address;
    }

    return system_store.make_changes({
            update: {
                systems: [update]
            }
        })
        .return();
}


function configure_remote_syslog(req) {
    let params = req.rpc_params;
    dbg.log0('configure_remote_syslog', params);

    let update = {
        _id: req.system._id
    };

    if (params.enabled) {
        if (!params.protocol || !params.address || !params.port) {
            throw new RpcError('INVALID_REQUEST', 'Missing protocol, address or port');
        }

        update.remote_syslog_config = _.pick(params, 'protocol', 'address', 'port');

    } else {
        update.$unset = {
            remote_syslog_config: 1
        };
    }

    return system_store.make_changes({
            update: {
                systems: [update]
            }
        })
        .then(
            () => os_utils.reload_syslog_configuration(params)
        )
        .return();
}


function update_hostname(req) {
    // Helper function used to solve missing infromation on the client (SSL_PORT)
    // during create system process

    req.rpc_params.base_address = 'wss://' + req.rpc_params.hostname + ':' + process.env.SSL_PORT;
    delete req.rpc_params.hostname;

    return update_base_address(req);
}

function update_system_certificate(req) {
    throw new RpcError('TODO', 'update_system_certificate');
}

function update_time_config(req) {
    dbg.log0('update_time_config', req.rpc_params);
    var config = {
        timezone: req.rpc_params.timezone,
        server: (req.rpc_params.config_type === 'NTP') ?
            req.rpc_params.server : ''
    };

    return system_store.make_changes({
            update: {
                systems: [{
                    _id: req.system._id,
                    ntp: config
                }]
            }
        })
        .then(() => {
            if (req.rpc_params.config_type === 'NTP') { //set NTP
                return os_utils.set_ntp(config.server, config.timezone);
            } else { //manual set
                return os_utils.set_manual_time(req.rpc_params.epoch, config.timezone);
            }
        })
        .then(res => {
            let desc_string = [];
            desc_string.push(`Date and Time was updated to ${req.rpc_params.config_type} time by ${req.account && req.account.email}`);
            desc_string.push(`Timezone was set to ${req.rpc_params.timezone}`);
            if (req.rpc_params.server) {
                desc_string.push(`NTP server ${req.rpc_params.server}`);
            }
            let date = req.rpc_params.epoch &&
                moment.unix(req.rpc_params.epoch).tz(req.rpc_params.timezone);
            if (date) {
                desc_string.push(`Date and Time set to ${date}`);
            }
            Dispatcher.instance().activity({
                event: 'conf.server_date_time_updated',
                level: 'info',
                system: req.system,
                actor: req.account && req.account._id,
                desc: desc_string.join('\n'),
            });
            return res;
        });
}

// UPGRADE ////////////////////////////////////////////////////////
function upload_upgrade_package(req) {
    //Update path in DB
    var upgrade = {
        path: req.rpc_params.filepath,
        status: 'PENDING',
        error: ''
    };

    return system_store.make_changes({
            update: {
                systems: [{
                    _id: req.system._id,
                    upgrade: upgrade
                }]
            }
        })
        .then(() => upgrade_utils.pre_upgrade())
        .then((res) => {
            //Update result of pre_upgrade and message in DB
            var upgrade;
            if (res.result) {
                upgrade.status = 'CAN_UPGRADE';
            } else {
                upgrade.status = 'FAILED';
                upgrade.error = res.message;
            }
            return system_store.make_changes({
                update: {
                    systems: [{
                        _id: req.system._id,
                        upgrade: upgrade
                    }]
                }
            });
        });
}

function do_upgrade(req) {
    if (req.system.upgrade.status !== 'CAN_UPGRADE') {
        throw new Error('No in upgrade state');
    }
    if (req.system.upgrade.path === '') {
        throw new Error('No package path supplied');
    }

    //Async as the server will soon be restarted anyway
    upgrade_utils.do_upgrade(req.system.upgrade.path);
    return;
}


// UTILS //////////////////////////////////////////////////////////


function get_system_info(system, get_id) {
    if (get_id) {
        return _.pick(system, 'id');
    } else {
        return _.pick(system, 'name');
    }
}

function find_account_by_email(req) {
    var account = system_store.data.accounts_by_email[req.rpc_params.email];
    if (!account) {
        throw new RpcError('NO_SUCH_ACCOUNT', 'No such account email: ' + req.rpc_params.email);
    }
    return account;
}


// EXPORTS
exports.new_system_defaults = new_system_defaults;
exports.new_system_changes = new_system_changes;

exports.create_system = create_system;
exports.read_system = read_system;
exports.update_system = update_system;
exports.delete_system = delete_system;

exports.list_systems = list_systems;
exports.list_systems_int = list_systems_int;

exports.add_role = add_role;
exports.remove_role = remove_role;

exports.read_activity_log = read_activity_log;
exports.export_activity_log = export_activity_log;

exports.diagnose_system = diagnose_system;
exports.diagnose_node = diagnose_node;
exports.log_frontend_stack_trace = log_frontend_stack_trace;
exports.set_last_stats_report_time = set_last_stats_report_time;
exports.set_debug_level = set_debug_level;

exports.update_n2n_config = update_n2n_config;
exports.update_base_address = update_base_address;
exports.update_phone_home_config = update_phone_home_config;
exports.update_hostname = update_hostname;
exports.update_system_certificate = update_system_certificate;
exports.update_time_config = update_time_config;
exports.set_maintenance_mode = set_maintenance_mode;
exports.set_webserver_master_state = set_webserver_master_state;
exports.configure_remote_syslog = configure_remote_syslog;

exports.upload_upgrade_package = upload_upgrade_package;
exports.do_upgrade = do_upgrade;<|MERGE_RESOLUTION|>--- conflicted
+++ resolved
@@ -606,30 +606,13 @@
     dbg.log0('Recieved diag with agent req');
     var out_path = '/public/diagnostics.tgz';
     var inner_path = process.cwd() + '/build' + out_path;
-<<<<<<< HEAD
     return P.resolve()
         .then(() => diag.collect_server_diagnostics(req))
         .then(() => nodes_client.instance().collect_agent_diagnostics(req.rpc_params))
         .then(res => diag.write_agent_diag_file(res.data))
         .then(() => diag.pack_diagnostics(inner_path))
         .then(() => {
-            ActivityLog.create({
-=======
-    return P.fcall(function() {
-            return diag.collect_server_diagnostics(req);
-        })
-        .then(function() {
-            return diag.write_agent_diag_file(data.data);
-        })
-        .then(function() {
-            return diag.pack_diagnostics(inner_path);
-        })
-        .then(function() {
-            return out_path;
-        })
-        .then(res => {
             Dispatcher.instance().activity({
->>>>>>> c05e8fc0
                 event: 'dbg.diagnose_node',
                 level: 'info',
                 system: req.system && req.system._id,
@@ -916,7 +899,7 @@
             }
         })
         .then(() => upgrade_utils.pre_upgrade())
-        .then((res) => {
+        .then(res => {
             //Update result of pre_upgrade and message in DB
             var upgrade;
             if (res.result) {
