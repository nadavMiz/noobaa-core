/* jshint node:true */
'use strict';

var bcrypt = require('bcrypt');
var mongoose = require('mongoose');
var Schema = mongoose.Schema;

/**
 *
 * ACCOUNT SCHEMA
 *
 * represents a user with its credentials to authenticate.
 *
 */
var account_schema = new Schema({

    name: {
        type: String,
        required: true,
    },

    email: {
        type: String,
        required: true,
    },

    // bcrypted password
    password: {
        type: String,
        required: true,
    },

    // account mark for support ppl
    is_support: {
        type: Boolean,
    },
    sync_credentials_cache: [{
        access_key: {
            type: String,
            required: true,
        },
        secret_key: {
            type: String,
            required: true,
        }
    }],
    // on delete set deletion time
    deleted: {
        type: Date
    }

}, {
    // we prefer to call ensureIndexes explicitly when needed
    autoIndex: false
});

account_schema.index({
    email: 1,
    deleted: 1, // allow to filter deleted
}, {
    unique: true
});


/**
 *
 * verify_password()
 *
 * password verification - callback is function(err,is_matching)
 *
 */
account_schema.methods.verify_password = function(password, callback) {
    bcrypt.compare(password, this.password, callback);
};

account_schema.methods.sign_password = function(account, callback) {
    bcrypt.genSalt(10, function(err, salt) {
        if (err) return callback(err);
        bcrypt.hash(account.password, salt, function(err, hash) {
            if (err) return callback(err);
            account.password = hash;

            return callback();
        });
    });
};

// bcrypt middleware - replace passwords with hash before saving account
account_schema.pre('findOneAndUpdate', function(next) {
    var account = this._update;
    if (account.password) {
        account_schema.methods.sign_password(account, next);
    } else {
        next();
    }
});

// bcrypt middleware - replace passwords with hash before saving account
account_schema.pre('save', function(callback) {
    var account = this;
    if (!account.isModified('password')) {
        return callback();
    }
    account_schema.methods.sign_password(account, callback);
<<<<<<< HEAD

=======
>>>>>>> abfbd69c
});


module.exports = mongoose.model('Account', account_schema);<|MERGE_RESOLUTION|>--- conflicted
+++ resolved
@@ -102,10 +102,6 @@
         return callback();
     }
     account_schema.methods.sign_password(account, callback);
-<<<<<<< HEAD
-
-=======
->>>>>>> abfbd69c
 });
 
 
