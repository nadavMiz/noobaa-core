/* jshint node:true */
'use strict';

/**
 *
 * MAPPER
 *
 * object = file
 * part = part of a file logically, points to a chunk
 * chunk = actual data of the part can be used by several object parts if identical
 * block = representation of a chunk on a specific node
 * fragment = if we use erasure coding than a chunk is divided to fragments
 * where if we lose one we can rebuild it using the rest.
 * each fragment will be replicated to x nodes as blocks
 *
 */
module.exports = {
    allocate_object_parts: allocate_object_parts,
    finalize_object_parts: finalize_object_parts,
    read_object_mappings: read_object_mappings,
    read_node_mappings: read_node_mappings,
    list_multipart_parts: list_multipart_parts,
    fix_multipart_parts: fix_multipart_parts,
    calc_multipart_md5: calc_multipart_md5,
    set_multipart_part_md5: set_multipart_part_md5,
    delete_object_mappings: delete_object_mappings,
    report_bad_block: report_bad_block,
};

var _ = require('lodash');
var P = require('../../util/promise');
var crypto = require('crypto');
var db = require('../db');
var chunk_builder = require('./chunk_builder');
var policy_allocator = require('./policy_allocator');
var block_allocator = require('./block_allocator');
var MappingAllocator = require('./map_allocator');
var server_rpc = require('../server_rpc').server_rpc;
var system_store = require('../stores/system_store');
// var time_utils = require('../../util/time_utils');
var mongo_utils = require('../../util/mongo_utils');
var range_utils = require('../../util/range_utils');
var string_utils = require('../../util/string_utils');
var dbg = require('../../util/debug_module')(__filename);
var config = require('../../../config.js');

/**
 *
 * allocate_object_parts - allocates the object parts, chunks and blocks and writes it to the db
 *
 */
function allocate_object_parts(bucket, obj, parts) {
    return new MappingAllocator(bucket, obj, parts).run();
}


/**
 *
 * finalize_object_parts
 * after the 1st block was uploaded this creates more blocks on other nodes
 * to replicate to but only in the db.
 *
 */
function finalize_object_parts(bucket, obj, parts) {
    var chunks;
    var block_ids = _.flatten(_.compact(_.map(parts, 'block_ids')));

    return P.join(

            // find parts by start offset, deleted parts are handled later
            find_consecutive_parts(obj, parts)
            .then(mongo_utils.populate('chunk', db.DataChunk)),

            // find blocks by list of ids, deleted blocks are handled later
            block_ids.length &&
            db.DataBlock.collection.find({
                _id: {
                    $in: block_ids
                },
                // deleted blocks can occur due to report_bad_block,
                // so filter out and leave as trash
                deleted: null
            }).toArray()
        )
        .spread(function(parts_res, blocks) {
            var parts_by_start = _.groupBy(parts_res, 'start');
            chunks = _.flatten(_.map(parts, function(part) {
                var part_res = parts_by_start[part.start];
                if (!part_res) {
                    throw new Error('part not found for obj ' +
                        obj._id + ' ' + range_utils.human_range(part));
                }
                return _.map(part_res, function(p) {
                    return p.chunk;
                });
            }));
            var chunk_by_id = _.keyBy(chunks, '_id');
            _.each(blocks, function(block) {
                if (!block.building) {
                    dbg.warn("ERROR block not in building mode ", block);
                    // for reentrancy we avoid failing if the building mode
                    //  was already unset, and just go ahead with calling chunk_builder.build_chunks
                    // which will handle it all.
                    // throw new Error('block not in building mode');
                }
                var chunk = chunk_by_id[block.chunk.toString()];
                if (!chunk) {
                    throw new Error('missing block chunk for ' + block.chunk);
                }
            });

            dbg.log2("finalize_object_parts unset block building mode ", block_ids);
            return block_ids.length && db.DataBlock.collection.updateMany({
                _id: {
                    $in: _.map(block_ids, db.new_object_id)
                }
            }, {
                $unset: {
                    building: ''
                }
            });
        })
        .then(function() {
            // using a timeout to limit our wait here.
            // in case of failure to build, we suppress the error for the
            // sake of user experienceand leave it to the background worker.
            // TODO dont suppress build errors, fix them.
            return P.fcall(function() {
                    return chunk_builder.build_chunks(chunks);
                })
                .timeout(config.server_finalize_build_timeout, 'finalize build timeout')
                .then(null, function(err) {
                    dbg.error('finalize_object_parts: BUILD FAILED',
                        'leave it to background worker', err.stack || err);
                });
        })
        .then(function() {
            var end = parts[parts.length - 1].end;
            if (end > obj.upload_size) {
                return P.when(db.ObjectMD.collection.updateOne({
                    _id: obj._id
                }, {
                    $set: {
                        upload_size: end
                    }
                }));
            }
        })
        .then(function() {
            dbg.log0('finalize_object_parts: DONE. parts', parts.length);
        }, function(err) {
            dbg.error('finalize_object_parts: ERROR', err.stack || err);
            throw err;
        });
}


/**
 *
 * read_object_mappings
 *
 * query the db for existing parts and blocks which intersect the requested range,
 * return the blocks inside each part (part.fragments) like the api format
 * to make it ready for replying and simpler to iterate
 *
 * @params: obj, start, end, skip, limit
 */
function read_object_mappings(params) {
    var rng = sanitize_object_range(params.obj, params.start, params.end);
    if (!rng) { // empty range
        return [];
    }
    var start = rng.start;
    var end = rng.end;

    return P.fcall(function() {
            // find parts intersecting the [start,end) range
            return db.ObjectPart.collection.find({
                obj: params.obj._id,
                start: {
                    // since end is not indexed we query start with both
                    // low and high constraint, which allows the index to reduce scan
                    // we use a constant that limits the max part size because
                    // this is the only way to limit the minimal start value
                    $gte: start - config.MAX_OBJECT_PART_SIZE,
                    $lt: end,
                },
                end: {
                    $gt: start
                },
                deleted: null,
            }, {
                sort: 'start',
                skip: params.skip || 0,
                limit: params.limit || 0
            }).toArray();
        })
        .then(mongo_utils.populate('chunk', db.DataChunk))
        .then(function(parts) {
            return read_parts_mappings({
                parts: parts,
                adminfo: params.adminfo
            });
        });
}


/**
 *
 * read_node_mappings
 *
 * @params: node, skip, limit
 */
function read_node_mappings(params) {
    var objects = {};
    var parts_per_obj_id = {};

    return P.fcall(function() {
            return db.DataBlock.collection.find({
                node: params.node._id,
                deleted: null,
            }, {
                sort: '-_id',
                skip: params.skip || 0,
                limit: params.limit || 0
            }).toArray();
        })
        .then(function(blocks) {
            dbg.warn('read_node_mappings: SLOW QUERY',
                'ObjectPart.find(chunk $in array).',
                'adding chunk index?');
            return db.ObjectPart.collection.find({
                chunk: {
                    $in: mongo_utils.uniq_ids(blocks, 'chunk')
                },
                deleted: null,
            }).toArray();
        })
        .then(mongo_utils.populate('chunk', db.DataChunk))
        .then(mongo_utils.populate('obj', db.ObjectMD))
        .then(function(parts) {
            return read_parts_mappings({
                parts: parts,
                set_obj: true,
                adminfo: true
            });
        })
        .then(function(parts) {
            objects = {};
            parts_per_obj_id = _.groupBy(parts, function(part) {
                var obj = part.obj;
                delete part.obj;
                objects[obj._id] = obj;
                return obj._id;
            });

            return _.map(objects, function(obj, obj_id) {
                return {
                    key: obj.key,
                    bucket: system_store.data.get_by_id(obj.bucket).name,
                    parts: parts_per_obj_id[obj_id]
                };
            });
        });
}



/**
 *
 * read_parts_mappings
 *
 * parts should have populated chunks
 *
 * @params: parts, set_obj, adminfo
 */
function read_parts_mappings(params) {
    var chunks = _.map(params.parts, 'chunk');
    var chunk_ids = mongo_utils.uniq_ids(chunks, '_id');

    // find all blocks of the resulting parts
    return P.when(db.DataBlock.collection.find({
            chunk: {
                $in: chunk_ids
            },
            deleted: null,
        }, {
            sort: 'frag'
        }).toArray())
        .then(mongo_utils.populate('node', db.Node))
        .then(function(blocks) {
            var blocks_by_chunk = _.groupBy(blocks, 'chunk');
            return P.all(_.map(params.parts, function(part) {
                var chunk = part.chunk;
                var blocks = blocks_by_chunk[chunk._id];
                return get_part_info({
                    part: part,
                    chunk: chunk,
                    blocks: blocks,
                    set_obj: params.set_obj,
                    adminfo: params.adminfo
                });
            }));
        });
}



/**
 *
 * list_multipart_parts
 *
 */
function list_multipart_parts(params) {
    var max_parts = Math.min(params.max_parts || 50, 50);
    var marker = params.part_number_marker || 0;
    return P.when(db.ObjectPart.collection.find({
            obj: params.obj._id,
            upload_part_number: {
                $gte: marker,
                $lt: marker + max_parts
            },
            deleted: null,
        }, {
            sort: 'upload_part_number'
                // TODO set limit max_parts?
        }).toArray())
        .then(mongo_utils.populate('chunk', db.DataChunk))
        .then(function(parts) {
            var upload_parts = _.groupBy(parts, 'upload_part_number');
            dbg.log0('list_multipart_parts: upload_parts', upload_parts);
            var part_numbers = _.keys(upload_parts).sort();
            dbg.log0('list_multipart_parts: part_numbers', part_numbers);
            var last_part = parseInt(_.last(part_numbers), 10) || marker;
            return {
                part_number_marker: marker,
                max_parts: max_parts,
                // since we don't know here the real end number
                // then we just reply truncated=true until we get to the last iteration
                // where we don't find any parts.
                // TODO this logic fails if there is a gap of numbers. need to correct
                is_truncated: !!(part_numbers.length || !max_parts),
                next_part_number_marker: last_part + 1,
                upload_parts: _.map(part_numbers, function(num) {
                    return {
                        part_number: parseInt(num, 10),
                        size: _.reduce(upload_parts[num], function(sum, part) {
                            return sum + part.end - part.start;
                        }, 0)
                    };
                })
            };
        });
}


/**
 *
 * set_multipart_part_md5
 *
 */
function set_multipart_part_md5(params) {
    return P.when(db.ObjectPart.collection.find({
            system: params.obj.system,
            obj: params.obj._id,
            upload_part_number: params.upload_part_number,
            part_sequence_number: 0,
            deleted: null,
        }, {
            sort: '-_id' // when same, get newest first
        }).toArray())
        .then(function(part_obj) {
            dbg.log1('set_multipart_part_md5_obj: ', part_obj[0]._id, params.etag);
            return db.ObjectPart.collection.updateOne({
                _id: part_obj[0]._id
            }, {
                $set: {
                    etag: params.etag
                }
            });
        })
        .return();
}
/**
 *
 * calc_multipart_md5
 *
 */
function calc_multipart_md5(obj) {
    var aggregated_nobin_md5 = '';
    var aggregated_bin_md5 = '';
    return P.fcall(function() {
        // find part that need update of start and end offsets
        dbg.warn('calc_multipart_md5: SLOW QUERY',
            'ObjectPart.find(part_sequence_number:0).',
            'add part_sequence_number to index?');
        return db.ObjectPart.collection.find({
            system: obj.system,
            obj: obj._id,
            part_sequence_number: 0,
            deleted: null,
            etag: {
                $exists: true
            }
        }, {
            sort: {
                upload_part_number: 1,
                _id: -1 // when same, get newest first
            }
        }).toArray();
    }).then(function(upload_parts) {
        _.each(upload_parts, function(part) {
            var part_md5 = part.etag;
            aggregated_nobin_md5 = aggregated_nobin_md5 + part_md5;
            aggregated_bin_md5 = aggregated_bin_md5 + string_utils.toBinary(part_md5);
            dbg.log0('part', part, ' with md5', part_md5, 'aggregated:', aggregated_nobin_md5);
        });
        var digester = crypto.createHash('md5');
        digester.update(aggregated_bin_md5);
        var aggregated_md5 = digester.digest('hex') + '-' + upload_parts.length;
        dbg.log0('aggregated etag:', aggregated_md5, ' for ', obj.key);
        return aggregated_md5;
    });
}
/**
 *
 * fix_multipart_parts
 *
 */
function fix_multipart_parts(obj) {
    return P.join(
            // find part that need update of start and end offsets
            db.ObjectPart.collection.find({
                obj: obj._id,
                deleted: null
            }, {
                sort: {
                    upload_part_number: 1,
                    part_sequence_number: 1,
                    _id: -1 // when same, get newest first
                }
            }).toArray(),
            // query to find the last part without upload_part_number
            // which has largest end offset.
            db.ObjectPart.collection.find({
                obj: obj._id,
                upload_part_number: null,
                deleted: null
            }, {
                sort: {
                    end: -1
                },
                limit: 1
            }).toArray()
        )
        .spread(function(remaining_parts, last_stable_part) {
            var last_end = 0;
            var last_upload_part_number = 0;
            var last_part_sequence_number = -1;
            if (last_stable_part[0]) {
                last_end = last_stable_part[0].end;
                last_upload_part_number = last_stable_part[0].upload_part_number;
                last_part_sequence_number = last_stable_part[0].part_sequence_number;
            }
            dbg.log1('fix_multipart_parts: found remaining_parts', remaining_parts);
            dbg.log1('fix_multipart_parts: found last_stable_part', last_stable_part);
            var bulk_update = db.ObjectPart.collection.initializeUnorderedBulkOp();
            _.each(remaining_parts, function(part) {
                var mismatch;
                var unneeded;
                if (part.upload_part_number === last_upload_part_number) {
                    if (part.part_sequence_number === last_part_sequence_number) {
                        unneeded = true;
                    } else if (part.part_sequence_number !== last_part_sequence_number + 1) {
                        mismatch = true;
                    }
                } else if (part.upload_part_number === last_upload_part_number + 1) {
                    if (part.part_sequence_number !== 0) {
                        mismatch = true;
                    }
                } else {
                    mismatch = true;
                }
                if (mismatch) {
                    dbg.error('fix_multipart_parts: MISMATCH UPLOAD_PART_NUMBER',
                        'last_upload_part_number', last_upload_part_number,
                        'last_part_sequence_number', last_part_sequence_number,
                        'part', part);
                    throw new Error('fix_multipart_parts: MISMATCH UPLOAD_PART_NUMBER');
                } else if (unneeded) {
                    bulk_update.find({
                        _id: part._id
                    }).removeOne();
                } else {
                    var current_end = last_end + part.end - part.start;
                    dbg.log1('fix_multipart_parts: update part range',
                        last_end, '-', current_end, part);
                    bulk_update.find({
                        _id: part._id
                    }).updateOne({
                        $set: {
                            start: last_end,
                            end: current_end,
                        },
                        $unset: {
                            upload_part_number: '',
                            etag: ''
                        }
                    });
                    last_end = current_end;
                    last_upload_part_number = part.upload_part_number;
                    last_part_sequence_number = part.part_sequence_number;
                }
            });
            // calling execute on bulk and handling node callbacks
            return P.ninvoke(bulk_update, 'execute').thenResolve(last_end);
        });
}



/*
 * agent_delete_call
 * calls the agent with the delete API
 */
function agent_delete_call(node, del_blocks) {
    return P.fcall(function() {
        var address = block_allocator.get_block_md(del_blocks[0]).address;
        var block_ids = _.map(del_blocks, function(block) {
            return block._id.toString();
        });
        return server_rpc.client.agent.delete_blocks({
            blocks: block_ids
        }, {
            address: address,
            timeout: 30000,
        }).then(function() {
            dbg.log0('agent_delete_call: DONE. node', node.name, 'block_ids', block_ids);
        }, function(err) {
            dbg.log0('agent_delete_call: ERROR node', node.name, 'block_ids', block_ids);
        });
    });
}

/*
 * delete_objects_from_agents
 * send delete request for the deleted DataBlocks to the agents
 */
function delete_objects_from_agents(deleted_chunk_ids) {
    //Find the deleted data blocks and their nodes
    P.when(db.DataBlock.collection.find({
            chunk: {
                $in: deleted_chunk_ids
            },
            //For now, query deleted as well as this gets executed in
            //delete_object_mappings with P.all along with the DataBlocks
            //deletion update
        }).toArray())
        .then(mongo_utils.populate('node', db.Node))
        .then(function(deleted_blocks) {
            //TODO: If the overload of these calls is too big, we should protect
            //ourselves in a similar manner to the replication
            var blocks_by_node = _.groupBy(deleted_blocks, function(b) {
                return b.node._id;
            });

            return P.all(_.map(blocks_by_node, function(blocks, node) {
                return agent_delete_call(node, blocks);
            }));
        });
}

/**
 *
 * delete_object_mappings
 *
 */
function delete_object_mappings(obj) {
    // find parts intersecting the [start,end) range
    var deleted_parts;
    var all_chunk_ids;
    return P.when(db.ObjectPart.collection.find({
            obj: obj._id,
            deleted: null,
        }).toArray())
        .then(mongo_utils.populate('chunk', db.DataChunk))
        .then(function(parts) {
            deleted_parts = parts;
            //Mark parts as deleted
            return db.ObjectPart.collection.updateMany({
                _id: {
                    $in: _.map(parts, '_id')
                }
            }, {
                $set: {
                    deleted: new Date()
                }
            });
        })
        .then(function() {
            var chunks = _.map(deleted_parts, 'chunk');
            all_chunk_ids = _.map(chunks, '_id');
            //For every chunk, verify if its no longer referenced
            return db.ObjectPart.collection.find({
                chunk: {
                    $in: all_chunk_ids
                },
                deleted: null,
            }, {
                fields: {
                    chunk: 1
                }
            }).toArray();
        })
        .then(function(referring_parts) {
            //Seperate non referred chunks
            var referred_chunks_ids = mongo_utils.uniq_ids(referring_parts, 'chunk');
            var non_referred_chunks_ids =
                mongo_utils.obj_ids_difference(all_chunk_ids, referred_chunks_ids);
            dbg.log4("all object's chunk ids are", all_chunk_ids,
                "non referenced chunk ids are", non_referred_chunks_ids);
            //Update non reffered chunks and their blocks as deleted
            var in_chunk_ids = {
                $in: non_referred_chunks_ids
            };
            var chunk_query = {
                _id: in_chunk_ids
            };
            var block_query = {
                chunk: in_chunk_ids
            };
            var deleted_update = {
                $set: {
                    deleted: new Date()
                }
            };
            return P.join(
                db.DataChunk.collection.updateMany(chunk_query, deleted_update),
                db.DataBlock.collection.updateMany(block_query, deleted_update),
                delete_objects_from_agents(non_referred_chunks_ids)
            );
        });
}



/**
 *
 * report_bad_block
 *
 * @params: obj, start, end, fragment, block_id, is_write
 *
 */
function report_bad_block(params) {
    return P.join(
            db.DataBlock.collection.findOne({
                _id: params.block_id
            }),
            db.ObjectPart.collection.findOne(_.extend({
                system: params.obj.system,
                obj: params.obj._id,
            }, _.pick(params,
                'start',
                'end',
                'upload_part_number',
                'part_sequence_number')))
            .then(mongo_utils.populate('chunk', db.DataChunk))
        )
        .spread(function(bad_block, part) {
            if (!bad_block) {
                dbg.error('report_bad_block: block not found', params);
                throw new Error('report_bad_block: block not found');
            }
            if (!part) {
                dbg.error('report_bad_block: part not found', params);
                throw new Error('report_bad_block: part not found');
            }
            var chunk = part.chunk;
            if (!chunk || String(bad_block.chunk) !== String(chunk._id)) {
                dbg.error('report_bad_block: mismatching chunk for block', bad_block,
                    'and part', part, 'params', params);
                throw new Error('report_bad_block: mismatching chunk for block and part');
            }

            if (params.is_write) {
                var new_block;

                return P.when(db.DataBlock.collection.find({
                        chunk: chunk,
                        deleted: null,
                    }).toArray())
                    .then(mongo_utils.populate('node', db.Node))
                    .then(function(all_blocks) {
                        var avoid_nodes = _.map(all_blocks, function(block) {
                            return block.node._id.toString();
                        });
                        return policy_allocator.allocate_on_pools(chunk, avoid_nodes);
                    })
                    .then(function(new_block_arg) {
                        new_block = new_block_arg;
                        if (!new_block) {
                            throw new Error('report_bad_block: no nodes for allocation');
                        }
                        new_block.layer = bad_block.layer;
                        new_block.layer_n = bad_block.layer_n;
                        new_block.frag = bad_block.frag;
                        new_block.size = bad_block.size;
                        new_block.digest_type = bad_block.digest_type;
                        new_block.digest_b64 = bad_block.digest_b64;
                        return db.DataBlock.create(new_block);
                    })
                    .then(function() {
                        return policy_allocator.remove_allocation([bad_block]);
                    })
                    .then(function() {
                        dbg.log0('report_bad_block: DONE. create new_block', new_block,
                            'params', params);
                        return block_allocator.get_block_md(new_block);
                    }, function(err) {
                        dbg.error('report_bad_block: ERROR params', params, err.stack || err);
                        throw err;
                    });

            } else {
                // TODO mark the block as bad for next reads and decide when to trigger rebuild
                dbg.log0('report_bad_block: TODO! is_read not yet doing anything');
            }

        });
}


// UTILS //////////////////////////////////////////////////////////

function get_part_info(params) {
    return P.when(policy_allocator.get_pools_groups(params.chunk.bucket))
        .then(function(pools) {
            //A single pool to be sent back with the MD (if adminfo is provided)
            //In case of spread, take first, in case of mirror take 1 of them (also the first)

            return P.when(policy_allocator.analyze_chunk_status_on_pools(params.chunk, params.blocks, pools))
                .then(function(chunk_status) {
                    var p = _.pick(params.part, 'start', 'end');

                    p.chunk = _.pick(params.chunk,
                        'size',
                        'digest_type',
                        'digest_b64',
                        'compress_type',
                        'compress_size',
                        'cipher_type',
                        'cipher_key_b64',
                        'cipher_iv_b64',
                        'cipher_auth_tag_b64',
                        'data_frags',
                        'lrc_frags');
                    if (params.adminfo) {
                        p.chunk.adminfo = {
                            health: chunk_status.chunk_health
                        };
                    }
<<<<<<< HEAD
                    if (params.part.part_sequence_number){
=======
                    if (params.part.part_sequence_number) {
>>>>>>> 6ce45e97
                        p.part_sequence_number = params.part.part_sequence_number;
                    }
                    if (params.upload_part_number) {
                        p.upload_part_number = params.upload_part_number;
                    }
                    if (params.set_obj) {
                        p.obj = params.part.obj;
                    }
                    if (params.part.chunk_offset) {
                        p.chunk_offset = params.part.chunk_offset;
                    }

                    p.frags = _.map(chunk_status.frags, function(fragment) {
                        var blocks = params.building && fragment.building_blocks ||
                            params.adminfo && fragment.blocks ||
                            fragment.accessible_blocks;

                        var part_fragment = _.pick(fragment, 'layer', 'layer_n', 'frag', 'size');

                        // take the digest from some block.
                        // TODO better check that the rest of the blocks match...
                        if (fragment.blocks[0]) {
                            part_fragment.digest_type = fragment.blocks[0].digest_type;
                            part_fragment.digest_b64 = fragment.blocks[0].digest_b64;
                        } else {
                            part_fragment.digest_type = '';
                            part_fragment.digest_b64 = '';
                        }

                        if (params.adminfo) {
                            part_fragment.adminfo = {
                                health: fragment.health,
                            };
                        }

                        part_fragment.blocks = _.map(blocks, function(block) {
                            var ret = {
                                block_md: block_allocator.get_block_md(block),
                            };
                            var node = block.node;
                            if (params.adminfo) {
                                var pool = system_store.data.get_by_id(node.pool);
                                var adminfo = {
                                    pool_name: pool.name,
                                    node_name: node.name,
                                    node_ip: node.ip,
                                    online: db.Node.is_online(node),
                                };
                                if (node.srvmode) {
                                    adminfo.srvmode = node.srvmode;
                                }
                                if (block.building) {
                                    adminfo.building = true;
                                }
                                ret.adminfo = adminfo;
                            }
                            return ret;
                        });
                        return part_fragment;
                    });

                    return p;
                });
        });
}

// sanitizing start & end: we want them to be integers, positive, up to obj.size.
function sanitize_object_range(obj, start, end) {
    if (typeof(start) === 'undefined') {
        start = 0;
    }
    // truncate end to the actual object size
    if (typeof(end) !== 'number' || end > obj.size) {
        end = obj.size;
    }
    // force integers
    start = Math.floor(start);
    end = Math.floor(end);
    // force positive
    if (start < 0) {
        start = 0;
    }
    // quick check for empty range
    if (end <= start) {
        return;
    }
    return {
        start: start,
        end: end,
    };
}

function find_consecutive_parts(obj, parts) {
    var start = parts[0].start;
    var end = parts[parts.length - 1].end;
    var upload_part_number = parts[0].upload_part_number;
    var pos = start;
    _.each(parts, function(part) {
        if (pos !== part.start) {
            throw new Error('expected parts to be consecutive');
        }
        if (upload_part_number !== part.upload_part_number) {
            throw new Error('expected parts to have same upload_part_number');
        }
        pos = part.end;
    });
    return P.when(db.ObjectPart.collection.find({
        system: obj.system,
        obj: obj._id,
        upload_part_number: upload_part_number,
        start: {
            // since end is not indexed we query start with both
            // low and high constraint, which allows the index to reduce scan
            $gte: start,
            $lte: end
        },
        end: {
            $lte: end
        },
        deleted: null
    }, {
        sort: 'start'
    }).toArray()).then(function(res) {
        console.log('find_consecutive_parts:', res, 'start', start, 'end', end);
        return res;
    });
}<|MERGE_RESOLUTION|>--- conflicted
+++ resolved
@@ -759,11 +759,8 @@
                             health: chunk_status.chunk_health
                         };
                     }
-<<<<<<< HEAD
-                    if (params.part.part_sequence_number){
-=======
+
                     if (params.part.part_sequence_number) {
->>>>>>> 6ce45e97
                         p.part_sequence_number = params.part.part_sequence_number;
                     }
                     if (params.upload_part_number) {
