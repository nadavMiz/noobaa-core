--- conflicted
+++ resolved
@@ -160,15 +160,11 @@
     }
 
     start() {
-<<<<<<< HEAD
         if (this._started){
             dbg.log0('NodesMonitor already started returning.')
             return P.resolve();
         }
-        dbg.log0('Starting NodesMonitor');
-=======
         dbg.log0('starting nodes_monitor');
->>>>>>> dc7a3eec
         this._started = true;
         return P.resolve()
             .then(() => this._load_from_store());
