--- conflicted
+++ resolved
@@ -20,20 +20,14 @@
 var size_utils = require('../util/size_utils');
 var LRUCache = require('../util/lru_cache');
 var devnull = require('dev-null');
-<<<<<<< HEAD
-var dbg = require('../util/dbg')(__filename);
 var config = require('../../config.js');
-
-module.exports = ObjectClient;
-
-=======
 var dbg = require('noobaa-util/debug_module')(__filename);
 //dbg.set_level(3);
 
 module.exports = ObjectClient;
 
 
->>>>>>> f0d05460
+
 /**
  *
  * OBJECT CLIENT
