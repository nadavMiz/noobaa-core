--- conflicted
+++ resolved
@@ -208,10 +208,7 @@
     ko.components.register('copy-to-clipboard-button',  require('./shared/copy-to-clipboard-button/copy-to-clipboard-button').default);
     ko.components.register('password-field',            require('./shared/password-field/password-field').default);
     ko.components.register('working-button',            require('./shared/working-button/working-button').default);
-<<<<<<< HEAD
     ko.components.register('collapsible-section',       require('./shared/collapsible-section/collapsible-section').default);
-=======
     ko.components.register('chartjs',                   require('./shared/chartjs/chartjs').default);
->>>>>>> b54348e4
     /** INJECT:shared **/
 }